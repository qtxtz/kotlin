package org.jetbrains.kotlin.backend.konan.llvm

import kotlinx.cinterop.*
import llvm.*
import org.jetbrains.kotlin.backend.konan.*
import org.jetbrains.kotlin.backend.konan.ir.*
import org.jetbrains.kotlin.backend.konan.descriptors.*
import org.jetbrains.kotlin.builtins.KotlinBuiltIns
import org.jetbrains.kotlin.descriptors.*
import org.jetbrains.kotlin.incremental.components.NoLookupLocation
import org.jetbrains.kotlin.ir.IrElement
import org.jetbrains.kotlin.ir.IrStatement
import org.jetbrains.kotlin.ir.declarations.*
import org.jetbrains.kotlin.ir.descriptors.IrBuiltinOperatorDescriptorBase
import org.jetbrains.kotlin.ir.expressions.*
import org.jetbrains.kotlin.ir.expressions.impl.IrSetterCallImpl
import org.jetbrains.kotlin.ir.visitors.IrElementVisitorVoid
import org.jetbrains.kotlin.ir.visitors.acceptChildrenVoid
import org.jetbrains.kotlin.ir.visitors.acceptVoid
import org.jetbrains.kotlin.name.FqName
import org.jetbrains.kotlin.name.Name
import org.jetbrains.kotlin.resolve.DescriptorUtils
import org.jetbrains.kotlin.resolve.descriptorUtil.classId
import org.jetbrains.kotlin.resolve.descriptorUtil.fqNameSafe
import org.jetbrains.kotlin.resolve.descriptorUtil.fqNameUnsafe
import org.jetbrains.kotlin.types.KotlinType
import org.jetbrains.kotlin.types.TypeUtils
import org.jetbrains.kotlin.types.typeUtil.isNothing
import org.jetbrains.kotlin.types.typeUtil.isUnit
import org.jetbrains.kotlin.utils.addToStdlib.singletonList


internal fun emitLLVM(context: Context) {

        val irModule = context.irModule!!
        val llvmModule = LLVMModuleCreateWithName("out")!! // TODO: dispose
        context.llvmModule = llvmModule

        val phaser = PhaseManager(context)

        phaser.phase(KonanPhase.RTTI) {
            irModule.acceptVoid(RTTIGeneratorVisitor(context))
        }

        phaser.phase(KonanPhase.CODEGEN) {
            irModule.acceptVoid(CodeGeneratorVisitor(context))
        }

        phaser.phase(KonanPhase.METADATOR) {
            irModule.acceptVoid(MetadatorVisitor(context))
        }

        val outFile = context.config.configuration.get(KonanConfigKeys.BITCODE_FILE)!!
        LLVMWriteBitcodeToFile(llvmModule, outFile)
}

internal fun verifyModule(llvmModule: LLVMModuleRef, current: String = "") {
    memScoped {
        val errorRef = allocPointerTo<CInt8Var>()
        // TODO: use LLVMDisposeMessage() on errorRef, once possible in interop.
        if (LLVMVerifyModule(
                llvmModule, LLVMVerifierFailureAction.LLVMPrintMessageAction, errorRef.ptr) == 1) {
            if (current.length > 0)
                println("Error in ${current}")
            LLVMDumpModule(llvmModule)
            throw Error("Invalid module");
        }
    }
}

internal class RTTIGeneratorVisitor(context: Context) : IrElementVisitorVoid {
    val generator = RTTIGenerator(context)

    override fun visitElement(element: IrElement) {
        element.acceptChildrenVoid(this)
    }

    override fun visitClass(declaration: IrClass) {
        super.visitClass(declaration)

        if (declaration.descriptor.kind == ClassKind.ANNOTATION_CLASS) {
            // do not generate any RTTI for annotation classes as a workaround for link errors
            return
        }

        if (declaration.descriptor.isIntrinsic) {
            // do not generate any code for intrinsic classes as they require special handling
            return
        }

        generator.generate(declaration.descriptor)
    }

}

//-------------------------------------------------------------------------//

internal class MetadatorVisitor(val context: Context) : IrElementVisitorVoid {

    val metadator = MetadataGenerator(context)

    override fun visitElement(element: IrElement) {
        element.acceptChildrenVoid(this)
    }

    override fun visitProperty(declaration: IrProperty) {
        declaration.acceptChildrenVoid(this)
        metadator.property(declaration)

    }

    override fun visitModuleFragment(module: IrModuleFragment) {
        module.acceptChildrenVoid(this)
        metadator.endModule(module)
    }
}

/**
 * Defines how to generate context-dependent operations.
 */
interface CodeContext {

    /**
     * Generates `return` [value] operation.
     *
     * @param value may be null iff target type is `Unit`.
     */
    fun genReturn(target: CallableDescriptor, value: LLVMValueRef?)

    fun genBreak(destination: IrBreak)

    fun genContinue(destination: IrContinue)

    fun genCall(function: LLVMValueRef, args: List<LLVMValueRef>): LLVMValueRef

    fun genThrow(exception: LLVMValueRef)

    /**
     * Declares the variable.
     * @return index of declared variable.
     */
    fun genDeclareVariable(descriptor: VariableDescriptor, value: LLVMValueRef?): Int

    /**
     * @return index of variable declared before, or -1 if no such variable has been declared yet.
     */
    fun getDeclaredVariable(descriptor: VariableDescriptor): Int

    /**
     * Generates the code to obtain a value available in this context.
     *
     * @return the requested value
     */
    fun genGetValue(descriptor: ValueDescriptor): LLVMValueRef

    /**
     * Returns owning function scope.
     *
     * @return the requested value
     */
    fun functionScope(): CodeContext

}

//-------------------------------------------------------------------------//

internal class CodeGeneratorVisitor(val context: Context) : IrElementVisitorVoid {

    val codegen = CodeGenerator(context)

    //-------------------------------------------------------------------------//

    // TODO: consider eliminating mutable state
    private var currentCodeContext: CodeContext = TopLevelCodeContext


    /**
     * Fake [CodeContext] that doesn't support any operation.
     *
     * During function code generation [FunctionScope] should be set up.
     */
    private object TopLevelCodeContext : CodeContext {
        private fun unsupported(any: Any? = null): Nothing = throw UnsupportedOperationException(any?.toString() ?: "")

        override fun genReturn(target: CallableDescriptor, value: LLVMValueRef?) = unsupported(target)

        override fun genBreak(destination: IrBreak) = unsupported()

        override fun genContinue(destination: IrContinue) = unsupported()

        override fun genCall(function: LLVMValueRef, args: List<LLVMValueRef>) = unsupported(function)

        override fun genThrow(exception: LLVMValueRef) = unsupported()

        override fun genDeclareVariable(descriptor: VariableDescriptor, value: LLVMValueRef?) = unsupported(descriptor)

        override fun getDeclaredVariable(descriptor: VariableDescriptor) = -1

        override fun genGetValue(descriptor: ValueDescriptor) = unsupported(descriptor)

        override fun functionScope(): CodeContext = unsupported()
    }

    /**
     * The [CodeContext] which can define some operations and delegate other ones to [outerContext]
     */
    private abstract class InnerScope(val outerContext: CodeContext) : CodeContext by outerContext

    /**
     * Convenient [InnerScope] implementation that is bound to the [currentCodeContext].
     */
    private abstract inner class InnerScopeImpl : InnerScope(currentCodeContext)
    /**
     * Executes [block] with [codeContext] substituted as [currentCodeContext].
     */
    private inline fun <R> using(codeContext: CodeContext?, block: () -> R): R {
        val oldCodeContext = currentCodeContext
        if (codeContext != null) {
            currentCodeContext = codeContext
        }
        try {
            return block()
        } finally {
            currentCodeContext = oldCodeContext
        }
    }

    //-------------------------------------------------------------------------//

    override fun visitElement(element: IrElement) {
        TODO(ir2string(element))
    }

    //-------------------------------------------------------------------------//
    override fun visitModuleFragment(module: IrModuleFragment) {
        context.log("visitModule                  : ${ir2string(module)}")

        module.acceptChildrenVoid(this)
        appendLlvmUsed(context.llvm.usedFunctions)
        appendStaticInitializers(context.llvm.staticInitializers)
    }

    //-------------------------------------------------------------------------//

    val kVoidFuncType = LLVMFunctionType(LLVMVoidType(), null, 0, 0)
    val kNodeInitType = LLVMGetTypeByName(context.llvmModule, "struct.InitNode")!!
    //-------------------------------------------------------------------------//

    fun createInitBody(initName: String) {
        val initFunction = LLVMAddFunction(context.llvmModule, initName, kVoidFuncType)!!    // create LLVM function
        codegen.prologue(initFunction, voidType)
        using(FunctionScope(initFunction)) {
            context.llvm.fileInitializers.forEach {
                val irField = it as IrField
                val descriptor = irField.descriptor
                val initialization = evaluateExpression(irField.initializer!!.expression)
                val globalPtr = LLVMGetNamedGlobal(context.llvmModule, descriptor.symbolName)
                codegen.storeAnyGlobal(initialization, globalPtr!!)
            }
            codegen.ret(null)
        }
        codegen.epilogue()
    }

    //-------------------------------------------------------------------------//
    // Creates static struct InitNode $nodeName = {$initName, NULL};

    fun createInitNode(initName: String, nodeName: String) {
        memScoped {
            val initFunction = LLVMGetNamedFunction(context.llvmModule, initName)!!         // Get initialization function.
            val nextInitNode = LLVMConstNull(pointerType(kNodeInitType))                    // Set InitNode.next = NULL.
            val argList      = allocArrayOf(initFunction, nextInitNode)[0].ptr              // Allocate array of args.
            val initNode     = LLVMConstNamedStruct(kNodeInitType, argList, 2)!!            // Create static object of class InitNode.
            context.llvm.staticData.placeGlobal(nodeName, constPointer(initNode)).llvmGlobal     // Put the object in global var with name "nodeName".
        }
    }

    //-------------------------------------------------------------------------//

    fun createInitCtor(ctorName: String, nodeName: String) {
        val ctorFunction = LLVMAddFunction(context.llvmModule, ctorName, kVoidFuncType)!!   // Create constructor function.
        codegen.prologue(ctorFunction, voidType)
        val initNodePtr = LLVMGetNamedGlobal(context.llvmModule, nodeName)!!                // Get LLVM function initializing globals of current file.
        codegen.call(context.llvm.appendToInitalizersTail, initNodePtr.singletonList())     // Add node to the tail of initializers list.
        codegen.ret(null)
        codegen.epilogue()

        context.llvm.staticInitializers.add(ctorFunction)                                   // Push newly created constructor in staticInitializers list.
    }

    //-------------------------------------------------------------------------//

    override fun visitFile(declaration: IrFile) {

        context.llvm.fileInitializers.clear()

        declaration.acceptChildrenVoid(this)

        if (context.llvm.fileInitializers.isEmpty())
            return

        // Create global initialization records.
        val fileName = declaration.name.takeLastWhile { it != '/' }.dropLastWhile { it != '.' }.dropLast(1)
        val initName = "${fileName}_init_${context.llvm.globalInitIndex}"
        val nodeName = "${fileName}_node_${context.llvm.globalInitIndex}"
        val ctorName = "${fileName}_ctor_${context.llvm.globalInitIndex++}"

        createInitBody(initName)
        createInitNode(initName, nodeName)
        createInitCtor(ctorName, nodeName)
    }

    //-------------------------------------------------------------------------//

    private inner class LoopScope(val loop: IrLoop) : InnerScopeImpl() {
        val loopExit  = codegen.basicBlock()
        val loopCheck = codegen.basicBlock()

        override fun genBreak(destination: IrBreak) {
            if (destination.label == null || destination.label == loop.label)
                codegen.br(loopExit)
            else
                super.genBreak(destination)
        }

        override fun genContinue(destination: IrContinue) {
            if (destination.label == null || destination.label == loop.label)
                codegen.br(loopCheck)
            else
                super.genContinue(destination)
        }
    }

    //-------------------------------------------------------------------------//

    fun evaluateBreak(destination: IrBreak): LLVMValueRef {
        currentCodeContext.genBreak(destination)
        return codegen.kNothingFakeValue
    }

    //-------------------------------------------------------------------------//

    fun evaluateContinue(destination: IrContinue): LLVMValueRef {
        currentCodeContext.genContinue(destination)
        return codegen.kNothingFakeValue
    }

    //-------------------------------------------------------------------------//

    override fun visitConstructor(constructorDeclaration: IrConstructor) {
        if (constructorDeclaration.descriptor.containingDeclaration.isIntrinsic) {
            // Do not generate any ctors for intrinsic classes.
            return
        }


        codegen.prologue(constructorDeclaration.descriptor)

        val constructorDescriptor = constructorDeclaration.descriptor
        val classDescriptor = constructorDescriptor.constructedClass

        using(FunctionScope(constructorDeclaration)) {

            val thisPtr = currentCodeContext.genGetValue(classDescriptor.thisAsReceiverParameter)

            /**
             * IR for kotlin.Any is:
             * BLOCK_BODY
             *   DELEGATING_CONSTRUCTOR_CALL 'constructor Any()'
             *   INSTANCE_INITIALIZER_CALL classDescriptor='Any'
             *
             *   to avoid possible recursion we manually reject body generation for Any.
             */

            if (!skipConstructorBodyGeneration(constructorDeclaration)) {
                constructorDeclaration.body?.let {
                    generateBody(it)
                }
            }

            if (constructorDescriptor.isPrimary) {
                if (DescriptorUtils.isObject(classDescriptor)) {
                    if (classDescriptor.isUnit()) {
                        context.llvm.staticData.createUnitInstance(classDescriptor)
                    } else {
                        val objectPtr = objectPtrByName(classDescriptor)

                        LLVMSetInitializer(objectPtr, codegen.kNullObjHeaderPtr)
                    }
                }
                val irOfCurrentClass = context.ir.moduleIndex.classes[classDescriptor.classId]
                irOfCurrentClass!!.acceptChildrenVoid(object : IrElementVisitorVoid {
                    override fun visitElement(element: IrElement) {
                        element.acceptChildrenVoid(this)
                    }

                    override fun visitField(fieldDeclaration: IrField) {

                        val fieldDescriptor = fieldDeclaration.descriptor
                        fieldDeclaration.initializer?.let {
                            val value = evaluateExpression(it.expression)
                            val fieldPtr = fieldPtrOfClass(thisPtr, fieldDescriptor)
                            codegen.storeAnyGlobal(value, fieldPtr)
                        }
                    }

                    override fun visitAnonymousInitializer(declaration: IrAnonymousInitializer) {
                        generateBlockBody(declaration.body)
                    }

                    override fun visitClass(declaration: IrClass) {
                        return
                    }

                    override fun visitConstructor(declaration: IrConstructor) {
                        return
                    }
                })
            }
        }

        codegen.ret(null)
        codegen.epilogue()
        context.log("visitConstructor            : ${ir2string(constructorDeclaration)}")
    }

    //-------------------------------------------------------------------------//

    override fun visitAnonymousInitializer(declaration: IrAnonymousInitializer) {
        context.log("visitAnonymousInitializer  : ${ir2string(declaration)}")
    }

    //-------------------------------------------------------------------------//

    private fun generateBlockBody(body: IrBlockBody) {
        using(VariableScope()) {
            body.statements.forEach {
                generateStatement(it)
            }
            // TODO: write it properly!
            if (codegen.constructedClass == null && !codegen.isAfterTerminator()) {
                if (codegen.returnType == voidType) {
                    codegen.ret(null)
                } else {
                    codegen.unreachable()
                }
            }
        }
        context.log("generateBlockBody             : ${ir2string(body)}")
    }

    //-------------------------------------------------------------------------//

    /**
     * The scope of variable visibility.
     */
    private inner class VariableScope : InnerScopeImpl() {

        override fun genDeclareVariable(descriptor: VariableDescriptor, value: LLVMValueRef?): Int {
            return codegen.vars.createVariable(descriptor to this, value)
        }

        override fun getDeclaredVariable(descriptor: VariableDescriptor): Int {
            val index = codegen.vars.indexOf(descriptor to this)
            return if (index < 0) super.getDeclaredVariable(descriptor) else return index
        }

        override fun genGetValue(descriptor: ValueDescriptor): LLVMValueRef {
            val index = codegen.vars.indexOf(descriptor to this)
            if (index < 0) {
                return super.genGetValue(descriptor)
            } else {
                return codegen.vars.load(index)
            }
        }
    }

    /**
     * The scope of parameter visibility.
     */
    private open inner class ParameterScope(
            parameters: Map<ParameterDescriptor, LLVMValueRef>): InnerScopeImpl() {

        // Note: it is possible to generate access to a parameter without any variables,
        // however variables are named and thus the resulting bitcode can be more readable.

        init {
            parameters.map { (descriptor, value) ->
                codegen.vars.createImmutable(descriptor to this, value)
            }

        }

        override fun genGetValue(descriptor: ValueDescriptor): LLVMValueRef {
            val index = codegen.vars.indexOf(descriptor to this)
            if (index < 0) {
                return super.genGetValue(descriptor)
            } else {
                return codegen.vars.load(index)
            }
        }
    }

    /**
     * The [CodeContext] enclosing the entire function body.
     */
    private inner class FunctionScope (val declaration: IrFunction?) :
            ParameterScope(bindParameters(declaration?.descriptor)) {
        constructor(llvmFunction:LLVMValueRef):this(null) {
            this.llvmFunction = llvmFunction
        }

        var llvmFunction:LLVMValueRef? = declaration?.let{
            codegen.llvmFunction(declaration.descriptor)
        }

        override fun genReturn(target: CallableDescriptor, value: LLVMValueRef?) {
            if (declaration == null || target == declaration.descriptor) {
                if (target.returnType!!.isUnit()) {
                    assert (value == null)
                    codegen.ret(null)
                } else {
                    codegen.ret(value!!)
                }
            } else {
                super.genReturn(target, value)
            }
        }

        override fun genCall(function: LLVMValueRef, args: List<LLVMValueRef>) =
                codegen.callAtFunctionScope(function, args)

        override fun genThrow(exception: LLVMValueRef) {
            val objHeaderPtr = codegen.bitcast(codegen.kObjHeaderPtr, exception)
            val args = listOf(objHeaderPtr)

            this.genCall(context.llvm.throwExceptionFunction, args)
            codegen.unreachable()
        }

        override fun functionScope(): CodeContext = this
    }

    /**
     * Binds LLVM function parameters to IR parameter descriptors.
     */
    private fun bindParameters(descriptor: FunctionDescriptor?): Map<ParameterDescriptor, LLVMValueRef> {
        if (descriptor == null) return emptyMap()
        val paramDescriptors = descriptor.allValueParameters
        return paramDescriptors.mapIndexed { i, paramDescriptor ->
            val param = codegen.param(descriptor, i)
            assert(codegen.getLLVMType(paramDescriptor.type) == param.type)
            paramDescriptor to param
        }.toMap()
    }

    override fun visitFunction(declaration: IrFunction) {
        context.log("visitFunction                  : ${ir2string(declaration)}")
        val body = declaration.body
        if (declaration.descriptor.modality == Modality.ABSTRACT || body == null)
            return


        codegen.prologue(declaration.descriptor)

        using(FunctionScope(declaration)) {
            generateBody(body)
        }

        codegen.epilogue()

        verifyModule(context.llvmModule!!,
                "${declaration.descriptor.containingDeclaration}::${ir2string(declaration)}")
    }

    //-------------------------------------------------------------------------//

    override fun visitClass(declaration: IrClass) {
        context.log("visitClass                  : ${ir2string(declaration)}")
        if (declaration.descriptor.kind == ClassKind.ANNOTATION_CLASS) {
            // do not generate any code for annotation classes as a workaround for NotImplementedError
            return
        }

        declaration.acceptChildrenVoid(this)
    }

    //-------------------------------------------------------------------------//

    override fun visitProperty(declaration: IrProperty) {
        declaration.acceptChildrenVoid(this)
    }

    //-------------------------------------------------------------------------//

    override fun visitField(expression: IrField) {
        context.log("visitField                 : ${ir2string(expression)}")
        val descriptor = expression.descriptor
        if (descriptor.containingDeclaration is PackageFragmentDescriptor) {
            val globalProperty = LLVMAddGlobal(context.llvmModule, codegen.getLLVMType(descriptor.type), descriptor.symbolName)
            if (expression.initializer!!.expression is IrConst<*>) {
                LLVMSetInitializer(globalProperty, evaluateExpression(expression.initializer!!.expression))
            } else {
                LLVMSetInitializer(globalProperty, codegen.kNullObjHeaderPtr)
                context.llvm.fileInitializers.add(expression)
            }
            return
        }
    }

    //-------------------------------------------------------------------------//

    private fun evaluateExpression(value: IrExpression): LLVMValueRef {
        when (value) {
            is IrSetterCallImpl      -> return evaluateSetterCall         (value)
            is IrTypeOperatorCall    -> return evaluateTypeOperator       (value)
            is IrCall                -> return evaluateCall               (value)
            is IrDelegatingConstructorCall ->
                                        return evaluateCall(value)
            is IrInstanceInitializerCall ->
                                        return evaluateInstanceInitializerCall(value)
            is IrGetValue            -> return evaluateGetValue           (value)
            is IrSetVariable         -> return evaluateSetVariable        (value)
            is IrGetField            -> return evaluateGetField           (value)
            is IrSetField            -> return evaluateSetField           (value)
            is IrConst<*>            -> return evaluateConst              (value)
            is IrReturn              -> return evaluateReturn             (value)
            is IrWhen                -> return evaluateWhen               (value)
            is IrThrow               -> return evaluateThrow              (value)
            is IrTry                 -> return evaluateTry                (value)
            is IrStringConcatenation -> return evaluateStringConcatenation(value)
            is IrInlineFunctionBody  -> return evaluateInlineFunction     (value)
            is IrContainerExpression -> return evaluateContainerExpression(value)
            is IrWhileLoop           -> return evaluateWhileLoop          (value)
            is IrDoWhileLoop         -> return evaluateDoWhileLoop        (value)
            is IrVararg              -> return evaluateVararg             (value)
            is IrBreak               -> return evaluateBreak              (value)
            is IrContinue            -> return evaluateContinue           (value)
            is IrGetObjectValue      -> return evaluateGetObjectValue     (value)
            is IrCallableReference   -> return evaluateCallableReference  (value)
            else                     -> {
                TODO("${ir2string(value)}")
            }
        }
    }

    private fun generateStatement(statement: IrStatement) {
        when (statement) {
            is IrExpression -> evaluateExpression(statement)
            is IrVariable -> generateVariable(statement)
            else -> TODO(ir2string(statement))
        }
    }

    private fun IrStatement.generate() = generateStatement(this)

    private fun generateBody(body: IrBody) {
        when (body) {
            is IrBlockBody -> generateBlockBody(body)
            else -> TODO(ir2string(body))
        }
    }

    //-------------------------------------------------------------------------//

    private fun evaluateGetObjectValue(value: IrGetObjectValue): LLVMValueRef {
        if (value.descriptor.isUnit()) {
            return codegen.theUnitInstanceRef.llvm
        }

        var objectPtr = objectPtrByName(value.descriptor)
        val bbCurrent = codegen.currentBlock
        val bbInit    = codegen.basicBlock("label_init")
        val bbExit    = codegen.basicBlock("label_continue")
        val onePtr    = codegen.intToPtr(kImmInt64One, codegen.kObjHeaderPtr)
        val objectVal = codegen.loadSlot(objectPtr, false)
        val condition = codegen.ucmpGt(objectVal, onePtr)
        codegen.condBr(condition, bbExit, bbInit)

        codegen.positionAtEnd(bbInit)
        val typeInfo = codegen.typeInfoValue(value.descriptor)
        val allocHint = Int32(1).llvm
        val initFunction = value.descriptor.constructors.first { it.valueParameters.size == 0 }
        val ctor = codegen.llvmFunction(initFunction)
        val args = listOf(objectPtr, typeInfo, allocHint, ctor)
        val newValue = call(context.llvm.initInstanceFunction, args)
        val bbInitResult = codegen.currentBlock
        codegen.br(bbExit)

        codegen.positionAtEnd(bbExit)
        val valuePhi = codegen.phi(codegen.getLLVMType(value.type))
        codegen.addPhiIncoming(valuePhi,
                bbCurrent to objectVal, bbInitResult to newValue)

        return valuePhi
    }


    //-------------------------------------------------------------------------//

    private fun evaluateExpressionAndJump(expression: IrExpression, destination: ContinuationBlock) {
        val result = evaluateExpression(expression)

        // It is possible to check here whether the generated code has the normal continuation path
        // and do not generate any jump if not;
        // however such optimization can lead to phi functions with zero entries, which is not allowed by LLVM;
        // TODO: find the better solution.

        jump(destination, result)
    }

    //-------------------------------------------------------------------------//

    /**
     * Represents the basic block which may expect a value:
     * when generating a [jump] to this block, one should provide the value.
     * Inside the block that value is accessible as [valuePhi].
     *
     * This class is designed to be used to generate Kotlin expressions that have a value and require branching.
     *
     * [valuePhi] may be `null`, which would mean `Unit` value is passed.
     */
    private data class ContinuationBlock(val block: LLVMBasicBlockRef, val valuePhi: LLVMValueRef?)

    private val ContinuationBlock.value: LLVMValueRef
        get() = this.valuePhi ?: codegen.theUnitInstanceRef.llvm

    /**
     * Jumps to [target] passing [value].
     */
    private fun jump(target: ContinuationBlock, value: LLVMValueRef?) {
        val entry = target.block
        codegen.br(entry)
        if (target.valuePhi != null) {
            codegen.assignPhis(target.valuePhi to value!!)
        }
    }

    /**
     * Creates new [ContinuationBlock] that receives the value of given Kotlin type
     * and generates [code] starting from its beginning.
     */
    private fun continuationBlock(type: KotlinType,
                                  code: (ContinuationBlock) -> Unit = {}): ContinuationBlock {
        val entry = codegen.basicBlock("continuation_block")

        codegen.appendingTo(entry) {
            val valuePhi = if (type.isUnit()) {
                null
            } else {
                codegen.phi(codegen.getLLVMType(type))
            }

            val result = ContinuationBlock(entry, valuePhi)
            code(result)
            return result
        }
    }

    //-------------------------------------------------------------------------//

    private fun evaluateVararg(value: IrVararg): LLVMValueRef {
        var oneSizedElementsCount = 0
        data class Element(val exp: LLVMValueRef, val size: LLVMValueRef?, val isArray: Boolean)

        val elements = value.elements.map {
            if (it is IrSpreadElement) {
                val exp = evaluateExpression(it.expression)
                val array = codegen.bitcast(codegen.kArrayHeaderPtr, exp)
                val sizePtr = LLVMBuildStructGEP(codegen.builder, array, 2, "")
                return@map Element(exp, codegen.load(sizePtr!!), true)
            } else if (it is IrExpression) {
                val exp = evaluateExpression(it)
                oneSizedElementsCount++
                return@map Element(exp, null, false)
            } else {
                TODO(ir2string(it))
            }
        }

        if (elements.all { codegen.isConst(it.exp) && !it.isArray }) {
            // Note: even if all elements are const, they aren't guaranteed to be statically initialized.
            // E.g. an element may be a pointer to lazy-initialized object (aka singleton).
            // However it is guaranteed that all elements are already initialized at this point.
            return codegen.staticData.createKotlinArray(value.type, elements.map { it.exp })
        }

        val length = LLVMConstInt(LLVMInt32Type(), oneSizedElementsCount.toLong(), 0)!!
        val finalLength = elements.filter { it.isArray }.fold(length) { sum, (_, size, _) ->
            codegen.plus(sum, size!!)
        }

        val typeInfo = codegen.typeInfoValue(value.type)!!
        val arrayCreationArgs = listOf(typeInfo, kImmInt32One, finalLength)
        val array = call(context.llvm.allocArrayFunction, arrayCreationArgs)
        elements.fold(kImmZero) { sum, (exp, size, isArray) ->
            if (!isArray) {
                call(context.llvm.setArrayFunction, listOf(array, sum, exp))
                return@fold codegen.plus(sum, kImmOne)
            } else {
                call(context.llvm.copyImplArrayFunction, listOf(exp, kImmZero, array, sum, size!!))
                return@fold codegen.plus(sum, size)
            }
        }
        return array
    }

    //-------------------------------------------------------------------------//

    val kNameToString = Name.identifier("toString")
    val kNameStringBuilder = Name.identifier("StringBuilder")
    val kNameAppend  = Name.identifier("append")
    val kKotlinTextFqName = FqName.fromSegments(listOf("kotlin", "text"))
    val kNameLength = Name.identifier("length")
    val kStringBuilder = context.irModule?.let {
        it.descriptor.getPackage(kKotlinTextFqName)
            .memberScope.getContributedClassifier(kNameStringBuilder, NoLookupLocation.FROM_BACKEND) as? ClassDescriptor
    }
    val kStringBuilderAppendStringFn = kStringBuilder.signature2Descriptor(kNameAppend, arrayOf(KonanPlatform.builtIns.stringType))
    val kStringLength = KonanPlatform.builtIns.string.getter2Descriptor(kNameLength)
    val kStringBuilderToString = kStringBuilder.signature2Descriptor(kNameToString)

    private fun evaluateStringConcatenation(value: IrStringConcatenation): LLVMValueRef {
        data class Element(val string: LLVMValueRef, val llvmLenght: LLVMValueRef?, val length: Int)

        val stringsWithLengths = value.arguments.map {
            val evaluationResult = evaluateExpression(it)
            if (it is IrConst<*> && it.kind == IrConstKind.String) {
                val string = it.value as String
                return@map Element(codegen.staticData.kotlinStringLiteral(it as IrConst<String>).llvm, null, string.length)
            } else {
                val toStringDescriptor = getToString(it.type)
                val string = if (KotlinBuiltIns.isString(it.type)) evaluationResult
                             else evaluateSimpleFunctionCall(toStringDescriptor, listOf(evaluationResult))
                val length = call(codegen.llvmFunction(kStringLength!!), listOf(string))
                return@map Element(string, length, -1)
            }
        }
        val constLen = stringsWithLengths
                .filter { it.length != -1 }
                .fold(0) { sum, (_, _, length) -> sum + length }
        val totalLength = stringsWithLengths
                .filter { it.length == -1 }
                .fold(Int32(constLen).llvm) { sum, (_, length, _) -> codegen.plus(sum, length!!) }

        val constructor = kStringBuilder!!.constructors
                .firstOrNull { it -> it.valueParameters.size == 1 && KotlinBuiltIns.isInt(it.valueParameters[0].type) }!!
        val stringBuilderObj = call(context.llvm.allocInstanceFunction,
                listOf(codegen.typeInfoValue(kStringBuilder.defaultType)!!, kImmOne))
        call(codegen.llvmFunction(constructor), listOf(stringBuilderObj, totalLength))

        stringsWithLengths.fold(stringBuilderObj) { sum, (string, _, _) ->
            call(codegen.llvmFunction(kStringBuilderAppendStringFn!!), listOf(sum, string))
            return@fold sum
        }

        return evaluateSimpleFunctionCall(kStringBuilderToString!!, listOf(stringBuilderObj))
    }

    //-------------------------------------------------------------------------//

    private fun evaluateThrow(expression: IrThrow): LLVMValueRef {
        val exception = evaluateExpression(expression.value)
        currentCodeContext.genThrow(exception)
        return codegen.kNothingFakeValue
    }

    //-------------------------------------------------------------------------//

    /**
     * The [CodeContext] that catches exceptions.
     */
    private inner abstract class CatchingScope : InnerScopeImpl() {

        /**
         * The LLVM `landingpad` such that if invoked function throws an exception,
         * then this exception is passed to [handler].
         */
        private val landingpad: LLVMBasicBlockRef by lazy {
            using(outerContext) {
                codegen.basicBlock("landingpad") {
                    genLandingpad()
                }
            }
        }

        /**
         * The Kotlin exception handler, i.e. the [ContinuationBlock] which gets started
         * when the exception is caught, receiving this exception as its value.
         */
        private val handler by lazy {
            using(outerContext) {
                continuationBlock(context.builtIns.throwable.defaultType) {
                    genHandler(it.value)
                }
            }
        }

        private fun jumpToHandler(exception: LLVMValueRef) {
            jump(this.handler, exception)
        }

        /**
         * Generates the LLVM `landingpad` that catches C++ exception with type `KotlinException`,
         * unwraps the Kotlin exception object and jumps to [handler].
         *
         * This method generates nearly the same code as `clang++` does for the following:
         * ```
         * catch (KotlinException& e) {
         *     KRef exception = e.exception_;
         *     return exception;
         * }
         * ```
         * except that our code doesn't check exception `typeid`.
         *
         * TODO: why does `clang++` check `typeid` even if there is only one catch clause?
         */
        private fun genLandingpad() {
            with(codegen) {
                val landingpadResult = codegen.gxxLandingpad(numClauses = 1, name = "lp")

                LLVMAddClause(landingpadResult, LLVMConstNull(kInt8Ptr))

                // FIXME: properly handle C++ exceptions: currently C++ exception can be thrown out from try-finally
                // bypassing the finally block.

                val exceptionRecord = LLVMBuildExtractValue(codegen.builder, landingpadResult, 0, "er")!!

                // __cxa_begin_catch returns pointer to C++ exception object.
                val beginCatch = context.llvm.cxaBeginCatchFunction
                val exceptionRawPtr = call(beginCatch, listOf(exceptionRecord))

                // Pointer to KotlinException instance:
                val exceptionPtrPtr = bitcast(codegen.kObjHeaderPtrPtr, exceptionRawPtr, "")

                // Pointer to Kotlin exception object:
                // We do need a slot here, as otherwise exception instance could be freed by _cxa_end_catch.
                val exceptionPtr = loadSlot(exceptionPtrPtr, true, "exception")

                // __cxa_end_catch performs some C++ cleanup, including calling `KotlinException` class destructor.
                val endCatch = context.llvm.cxaEndCatchFunction
                call(endCatch, listOf())

                jumpToHandler(exceptionPtr)
            }
        }

        // The call inside [CatchingScope] must be configured to dispatch exception to the scope's handler.
        override fun genCall(function: LLVMValueRef, args: List<LLVMValueRef>): LLVMValueRef {
            val res = codegen.call(function, args, this::landingpad)
            return res
        }

        override fun genThrow(exception: LLVMValueRef) {
            jumpToHandler(exception)
        }

        protected abstract fun genHandler(exception: LLVMValueRef)
    }

    /**
     * The [CatchingScope] that handles exceptions using Kotlin `catch` clauses.
     *
     * @param success the block to be used when the exception is successfully handled;
     * expects `catch` expression result as its value.
     */
    private inner class CatchScope(private val catches: List<IrCatch>,
                                   private val success: ContinuationBlock) : CatchingScope() {

        override fun genHandler(exception: LLVMValueRef) {
            // TODO: optimize for `Throwable` clause.
            catches.forEach {
                val isInstance = genInstanceOf(exception, it.parameter.type)
                val nextCheck = codegen.basicBlock("catchCheck")
                val body = codegen.basicBlock("catch")
                codegen.condBr(isInstance, body, nextCheck)

                codegen.appendingTo(body) {
                    using(VariableScope()) {
                        currentCodeContext.genDeclareVariable(it.parameter, exception)
                        evaluateExpressionAndJump(it.result, success)
                    }
                }

                codegen.positionAtEnd(nextCheck)
            }
            // rethrow the exception if no clause can handle it.
            outerContext.genThrow(exception)
        }
    }

    /**
     * The [InnerScope] that includes code generated by [genFinalizeImpl] when leaving it
     * with `return`, `break`, `continue` or throwing exception.
     */
    private abstract inner class FinalizingScope() : CatchingScope() {

        /**
         * Cache for [genReturn].
         *
         * `returnBlocks[func]` contains the [ContinuationBlock] to be used for `return` from `func`;
         * the block expects return value as its value.
         */
        private val returnBlocks = mutableMapOf<CallableDescriptor, ContinuationBlock>()

        // Jump to finalize-and-return instead of simply returning.
        override fun genReturn(target: CallableDescriptor, value: LLVMValueRef?) {
            val block = returnBlocks.getOrPut(target) {
                continuationBlock(target.returnType!!) {
                    genFinalize()
                    val returnValue = it.valuePhi // `null` if return type is `Unit`.
                    outerContext.genReturn(target, returnValue)
                }
            }

            jump(block, value)
        }

        /**
         * Cache for [genBreak].
         */
        private val breakBlocks = mutableMapOf<IrLoop, LLVMBasicBlockRef>()

        // Jump to finalize-and-break instead of simply breaking.
        override fun genBreak(destination: IrBreak) {
            val block = breakBlocks.getOrPut(destination.loop) {
                codegen.basicBlock("finalizeAndBreak") {
                    genFinalize()
                    outerContext.genBreak(destination)
                }
            }

            codegen.br(block)
        }

        /**
         * Cache for [genContinue].
         *
         * Note: can't merge with [breakBlocks] because the code for `break` and `continue` is different.
         */
        private val continueBlocks = mutableMapOf<IrLoop, LLVMBasicBlockRef>()

        // Jump to finalize-and-continue instead of simply continuing.
        override fun genContinue(destination: IrContinue) {
            val block = breakBlocks.getOrPut(destination.loop) {
                codegen.basicBlock("finalizeAndContinue") {
                    genFinalize()
                    outerContext.genContinue(destination)
                }
            }

            codegen.br(block)
        }

        // When an exception is caught, finalize the scope and rethrow the exception.
        override fun genHandler(exception: LLVMValueRef) {
            genFinalizeImpl()
            outerContext.genThrow(exception)
        }

        private fun genFinalize() {
            using(outerContext) {
                this.genFinalizeImpl()
            }
        }

        protected abstract fun genFinalizeImpl()
    }

    /**
     * Generates the code which gets "finalized" exactly once when completed either normally or abnormally.
     *
     * @param code generates the code to be post-dominated by cleanup.
     * It must jump to given [ContinuationBlock] with its result when completed normally.
     *
     * @param finalize generates the cleanup code that must be executed when code generated by [code] is completed.
     *
     * @param type Kotlin type of the result of generated code.
     *
     * @return the result of the generated code.
     */
    private fun genFinalizedBy(finalize: (() -> Unit)?,
                                   type: KotlinType, code: (ContinuationBlock) -> Unit): LLVMValueRef {

        val scope = if (finalize == null) null else {
            object : FinalizingScope() {
                override fun genFinalizeImpl() {
                    finalize()
                }
            }
        }

        val continuation = continuationBlock(type)

        using(scope) {
            code(continuation)
        }
        codegen.positionAtEnd(continuation.block)
        finalize?.invoke()

        // TODO: finalize is duplicated many times (just as in C++, Java or Kotlin JVM);
        // it is very important to optimize this.

        return continuation.value
    }

    /**
     * Generates code that is "finalized" by given expression.
     */
    private fun genFinalizedBy(finalize: IrExpression?, type: KotlinType,
                                   code: (ContinuationBlock) -> Unit): LLVMValueRef {

        val finalizeFun: (() -> Unit)? = if (finalize == null) {
            null
        } else {
            { evaluateExpression(finalize) }
        }

        return genFinalizedBy(finalizeFun, type, code)
    }

    private fun evaluateTry(expression: IrTry): LLVMValueRef {
        // TODO: does basic block order influence machine code order?
        // If so, consider reordering blocks to reduce exception tables size.

        return genFinalizedBy(expression.finallyExpression, expression.type) { continuation ->

            val catchScope = if (expression.catches.isEmpty()) null else CatchScope(expression.catches, continuation)

            using(catchScope) {
                evaluateExpressionAndJump(expression.tryResult, continuation)
            }
        }
    }

    //-------------------------------------------------------------------------//

    private fun evaluateWhen(expression: IrWhen): LLVMValueRef {
        context.log("evaluateWhen               : ${ir2string(expression)}")
        var bbExit: LLVMBasicBlockRef? = null             // By default "when" does not have "exit".
        val isUnit                = KotlinBuiltIns.isUnit(expression.type)
        val isNothing             = KotlinBuiltIns.isNothing(expression.type)

        if (!isNothing)                                     // If "when" has "exit".
            bbExit = codegen.basicBlock()                   // Create basic block to process "exit".

        val resultPhi = if (isUnit || isNothing) null else
            codegen.appendingTo(bbExit!!) {
                codegen.phi(codegen.getLLVMType(expression.type))
            }

        expression.branches.forEach {                           // Iterate through "when" branches (clauses).
            var bbNext = bbExit                                 // For last clause bbNext coincides with bbExit.
            if (it != expression.branches.last())               // If it is not last clause.
                bbNext = codegen.basicBlock()                   // Create new basic block for next clause.
            generateWhenCase(resultPhi, it, bbNext, bbExit)     // Generate code for current clause.
        }

        return when {
            // FIXME: remove the hacks.
            isUnit -> codegen.theUnitInstanceRef.llvm
            isNothing -> codegen.kNothingFakeValue
            else -> resultPhi!!
        }
    }

    //-------------------------------------------------------------------------//

    private fun evaluateWhileLoop(loop: IrWhileLoop): LLVMValueRef {
        val loopScope = LoopScope(loop)
        using(loopScope) {
            val loopBody  = codegen.basicBlock()
            codegen.br(loopScope.loopCheck)

            codegen.positionAtEnd(loopScope.loopCheck)
            val condition = evaluateExpression(loop.condition)
            codegen.condBr(condition, loopBody, loopScope.loopExit)

            codegen.positionAtEnd(loopBody)
            loop.body?.generate()

            codegen.br(loopScope.loopCheck)
            codegen.positionAtEnd(loopScope.loopExit)
        }


        assert (loop.type.isUnit())
        return codegen.theUnitInstanceRef.llvm
    }

    //-------------------------------------------------------------------------//

    private fun evaluateDoWhileLoop(loop: IrDoWhileLoop): LLVMValueRef {
        val loopScope = LoopScope(loop)
        using(loopScope) {
            val loopBody = codegen.basicBlock()
            codegen.br(loopBody)

            codegen.positionAtEnd(loopBody)
            loop.body?.generate()
            codegen.br(loopScope.loopCheck)

            codegen.positionAtEnd(loopScope.loopCheck)
            val condition = evaluateExpression(loop.condition)
            codegen.condBr(condition, loopBody, loopScope.loopExit)

            codegen.positionAtEnd(loopScope.loopExit)
        }

        assert (loop.type.isUnit())
        return codegen.theUnitInstanceRef.llvm
    }

    //-------------------------------------------------------------------------//

    private fun evaluateGetValue(value: IrGetValue): LLVMValueRef {
        context.log("evaluateGetValue           : ${ir2string(value)}")
        return currentCodeContext.genGetValue(value.descriptor)
    }

    //-------------------------------------------------------------------------//

    private fun evaluateSetVariable(value: IrSetVariable): LLVMValueRef {
        context.log("evaluateSetVariable        : ${ir2string(value)}")
        val ret = evaluateExpression(value.value)
        val variable = currentCodeContext.getDeclaredVariable(value.descriptor)
        codegen.vars.store(ret, variable)

        assert (value.type.isUnit())
        return codegen.theUnitInstanceRef.llvm
    }

    //-------------------------------------------------------------------------//

    private fun generateVariable(value: IrVariable) {
        context.log("generateVariable           : ${ir2string(value)}")
        val ret = value.initializer?.let { evaluateExpression(it) }
        currentCodeContext.genDeclareVariable(value.descriptor, ret)
    }

    //-------------------------------------------------------------------------//

    private fun evaluateTypeOperator(value: IrTypeOperatorCall): LLVMValueRef {
        when (value.operator) {
            IrTypeOperator.CAST                      -> return evaluateCast(value)
            IrTypeOperator.IMPLICIT_CAST             -> return evaluateExpression(value.argument)
            IrTypeOperator.IMPLICIT_NOTNULL          -> TODO("${ir2string(value)}")
            IrTypeOperator.IMPLICIT_COERCION_TO_UNIT -> {
                evaluateExpression(value.argument)
                return codegen.theUnitInstanceRef.llvm
            }
            IrTypeOperator.SAFE_CAST                 -> throw IllegalStateException("safe cast wasn't lowered")
            IrTypeOperator.INSTANCEOF                -> return evaluateInstanceOf(value)
            IrTypeOperator.NOT_INSTANCEOF            -> return evaluateNotInstanceOf(value)
        }

    }

    //-------------------------------------------------------------------------//
    //   table of conversion with llvm for primitive types
    //   to be used in replacement fo primitive.toX() calls with
    //   translator intrinsics.
    //            | byte     short   int     long     float     double
    //------------|----------------------------------------------------
    //    byte    |   x       sext   sext    sext     sitofp    sitofp
    //    short   | trunc      x     sext    sext     sitofp    sitofp
    //    int     | trunc    trunc    x      sext     sitofp    sitofp
    //    long    | trunc    trunc   trunc     x      sitofp    sitofp
    //    float   | fptosi   fptosi  fptosi  fptosi      x      fpext
    //    double  | fptosi   fptosi  fptosi  fptosi   fptrunc      x

    private fun evaluateCast(value: IrTypeOperatorCall): LLVMValueRef {
        context.log("evaluateCast               : ${ir2string(value)}")
        val type = value.typeOperand
        assert(!KotlinBuiltIns.isPrimitiveType(type) && !KotlinBuiltIns.isPrimitiveType(value.argument.type))

        val dstDescriptor = TypeUtils.getClassDescriptor(type)                         // Get class descriptor for dst type.
        val dstTypeInfo   = codegen.typeInfoValue(dstDescriptor!!)                     // Get TypeInfo for dst type.
        val srcArg        = evaluateExpression(value.argument)                         // Evaluate src expression.
        val srcObjInfoPtr = codegen.bitcast(codegen.kObjHeaderPtr, srcArg)             // Cast src to ObjInfoPtr.
        val args          = listOf(srcObjInfoPtr, dstTypeInfo)                         // Create arg list.
        call(context.llvm.checkInstanceFunction, args)           // Check if dst is subclass of src.
        return srcArg
    }

    //-------------------------------------------------------------------------//

    private fun evaluateInstanceOf(value: IrTypeOperatorCall): LLVMValueRef {
        context.log("evaluateInstanceOf         : ${ir2string(value)}")

        val type     = value.typeOperand
        val srcArg   = evaluateExpression(value.argument)     // Evaluate src expression.

        val bbExit       = codegen.basicBlock()
        val bbInstanceOf = codegen.basicBlock()
        val bbNull       = codegen.basicBlock()

        val condition = codegen.icmpEq(srcArg, codegen.kNullObjHeaderPtr)
        codegen.condBr(condition, bbNull, bbInstanceOf)

        codegen.positionAtEnd(bbNull)
        val resultNull = if (TypeUtils.isNullableType(type)) kTrue else kFalse
        codegen.br(bbExit)

        codegen.positionAtEnd(bbInstanceOf)
        val resultInstanceOf = genInstanceOf(srcArg, type)
        codegen.br(bbExit)
        val bbInstanceOfResult = codegen.currentBlock

        codegen.positionAtEnd(bbExit)
        val result = codegen.phi(kBoolean)
        codegen.addPhiIncoming(result, bbNull to resultNull, bbInstanceOfResult to resultInstanceOf)
        return result
    }

    //-------------------------------------------------------------------------//

    private fun genInstanceOf(obj: LLVMValueRef, type: KotlinType): LLVMValueRef {
        val dstDescriptor = TypeUtils.getClassDescriptor(type)                         // Get class descriptor for dst type.
        val dstTypeInfo   = codegen.typeInfoValue(dstDescriptor!!)                     // Get TypeInfo for dst type.
        val srcObjInfoPtr = codegen.bitcast(codegen.kObjHeaderPtr, obj)                // Cast src to ObjInfoPtr.
        val args          = listOf(srcObjInfoPtr, dstTypeInfo)                         // Create arg list.

        val result = call(context.llvm.isInstanceFunction, args)                       // Check if dst is subclass of src.
        return LLVMBuildTrunc(codegen.builder, result, kInt1, "")!!                    // Truncate result to boolean
    }

    //-------------------------------------------------------------------------//

    private fun evaluateNotInstanceOf(value: IrTypeOperatorCall): LLVMValueRef {
        val instanceOfResult = evaluateInstanceOf(value)
        return LLVMBuildNot(codegen.builder, instanceOfResult, "")!!
    }

    //-------------------------------------------------------------------------//

    private fun evaluateGetField(value: IrGetField): LLVMValueRef {
        context.log("evaluateGetField           : ${ir2string(value)}")
        if (value.descriptor.dispatchReceiverParameter != null) {
            val thisPtr = evaluateExpression(value.receiver!!)
            return codegen.loadSlot(
                    fieldPtrOfClass(thisPtr, value.descriptor), value.descriptor.isVar())
        }
        else {
            assert (value.receiver == null)
            val ptr = LLVMGetNamedGlobal(context.llvmModule, value.descriptor.symbolName)!!
            return codegen.loadSlot(ptr, value.descriptor.isVar())
        }
    }

    //-------------------------------------------------------------------------//

    private fun objectPtrByName(descriptor: ClassDescriptor): LLVMValueRef {
        assert (!descriptor.isUnit())
        val objName = descriptor.fqNameSafe.asString()
        var objectPtr = LLVMGetNamedGlobal(context.llvmModule, objName)
        if (objectPtr == null) {
            val llvmType = codegen.getLLVMType(descriptor.defaultType)
            objectPtr = LLVMAddGlobal(context.llvmModule, llvmType, objName)
        }
        return objectPtr!!
    }

    //-------------------------------------------------------------------------//

    private fun evaluateSetField(value: IrSetField): LLVMValueRef {
        context.log("evaluateSetField           : ${ir2string(value)}")
        val valueToAssign = evaluateExpression(value.value)
        if (value.descriptor.dispatchReceiverParameter != null) {
            val thisPtr = evaluateExpression(value.receiver!!)
            codegen.storeAnyGlobal(valueToAssign, fieldPtrOfClass(thisPtr, value.descriptor))
        }
        else {
            assert (value.receiver == null)
            val globalValue = LLVMGetNamedGlobal(context.llvmModule, value.descriptor.symbolName)
            codegen.storeAnyGlobal(valueToAssign, globalValue!!)
        }

        assert (value.type.isUnit())
        return codegen.theUnitInstanceRef.llvm
    }

    //-------------------------------------------------------------------------//

    /*
       in C:
       struct ObjHeader *header = (struct ObjHeader *)ptr;
       struct T* obj = (T*)&header[1];
       return &obj->fieldX;

       in llvm ir:
       %struct.ObjHeader = type { i32, i32 }
       %struct.Object = type { i32, i32 }

       ; Function Attrs: nounwind ssp uwtable
       define i32 @fooField2(i8*) #0 {
         %2 = alloca i8*, align 8
         %3 = alloca %struct.ObjHeader*, align 8
         %4 = alloca %struct.Object*, align 8
         store i8* %0, i8** %2, align 8
         %5 = load i8*, i8** %2, align 8
         %6 = bitcast i8* %5 to %struct.ObjHeader*
         store %struct.ObjHeader* %6, %struct.ObjHeader** %3, align 8
         %7 = load %struct.ObjHeader*, %struct.ObjHeader** %3, align 8

         %8 = getelementptr inbounds %struct.ObjHeader, %struct.ObjHeader* %7, i64 1; <- (T*)&header[1];

         %9 = bitcast %struct.ObjHeader* %8 to %struct.Object*
         store %struct.Object* %9, %struct.Object** %4, align 8
         %10 = load %struct.Object*, %struct.Object** %4, align 8
         %11 = getelementptr inbounds %struct.Object, %struct.Object* %10, i32 0, i32 0 <-  &obj->fieldX
         %12 = load i32, i32* %11, align 4
         ret i32 %12
       }

    */
    private fun fieldPtrOfClass(thisPtr: LLVMValueRef, value: PropertyDescriptor): LLVMValueRef {
        val objHeaderPtr = codegen.bitcast(codegen.kObjHeaderPtr, thisPtr)
        val typePtr = pointerType(codegen.classType(value.containingDeclaration as ClassDescriptor))
        memScoped {
            val args = allocArrayOf(kImmOne)
            val objectPtr = LLVMBuildGEP(codegen.builder, objHeaderPtr,  args[0].ptr, 1, "")
            val typedObjPtr = codegen.bitcast(typePtr, objectPtr!!)
            val fieldPtr = LLVMBuildStructGEP(codegen.builder, typedObjPtr, codegen.indexInClass(value), "")
            return fieldPtr!!
        }
    }

    //-------------------------------------------------------------------------//

    private fun evaluateConst(value: IrConst<*>): LLVMValueRef {
        context.log("evaluateConst              : ${ir2string(value)}")
        when (value.kind) {
            IrConstKind.Null    -> return codegen.kNullObjHeaderPtr
            IrConstKind.Boolean -> when (value.value) {
                true  -> return kTrue
                false -> return kFalse
            }
            IrConstKind.Char   -> return LLVMConstInt(LLVMInt16Type(), (value.value as Char).toLong(),  0)!!
            IrConstKind.Byte   -> return LLVMConstInt(LLVMInt8Type(),  (value.value as Byte).toLong(),  1)!!
            IrConstKind.Short  -> return LLVMConstInt(LLVMInt16Type(), (value.value as Short).toLong(), 1)!!
            IrConstKind.Int    -> return LLVMConstInt(LLVMInt32Type(), (value.value as Int).toLong(),   1)!!
            IrConstKind.Long   -> return LLVMConstInt(LLVMInt64Type(), value.value as Long,             1)!!
            IrConstKind.String ->
                return context.llvm.staticData.kotlinStringLiteral(value as IrConst<String>).llvm
            IrConstKind.Float  -> return LLVMConstRealOfString(LLVMFloatType(), (value.value as Float).toString())!!
            IrConstKind.Double -> return LLVMConstRealOfString(LLVMDoubleType(), (value.value as Double).toString())!!
        }
        TODO("${ir2string(value)}")
    }

    //-------------------------------------------------------------------------//

    private fun evaluateReturn(expression: IrReturn): LLVMValueRef {
        context.log("evaluateReturn             : ${ir2string(expression)}")
        val value = expression.value

        val evaluated = evaluateExpression(value)

        val target = expression.returnTarget
        val ret = if (target.returnType!!.isUnit()) {
            null
        } else {
            evaluated
        }

        currentCodeContext.genReturn(target, ret)
        return codegen.kNothingFakeValue
    }

    //-------------------------------------------------------------------------//

    private inner class InlinedFunctionScope(val inlineBody: IrInlineFunctionBody) : InnerScopeImpl() {

        var bbExit : LLVMBasicBlockRef? = null
        var resultPhi : LLVMValueRef? = null

        fun getExit(): LLVMBasicBlockRef? {
            if (bbExit == null) bbExit = codegen.basicBlock("inline_body_exit")
            return bbExit
        }

        fun getResult(): LLVMValueRef? {
            if (resultPhi == null) {
                val bbCurrent = codegen.currentBlock
                codegen.positionAtEnd(getExit()!!)
                resultPhi = codegen.phi(codegen.getLLVMType(inlineBody.type))
                codegen.positionAtEnd(bbCurrent)
            }
            return resultPhi
        }

        override fun genReturn(target: CallableDescriptor, value: LLVMValueRef?) {
            if (target == codegen.functionDescriptor) {
                super.genReturn(target, value)
                return
            }

            if (KotlinBuiltIns.isUnit(inlineBody.type) == false) {
                codegen.assignPhis(getResult()!! to value!!)
            }
            codegen.br(getExit()!!)
        }
    }

    //-------------------------------------------------------------------------//

    private fun evaluateInlineFunction(value: IrInlineFunctionBody): LLVMValueRef {
        context.log("evaluateInlineFunction              : ${value.statements.forEach { ir2string(it) }}")

        val inlinedFunctionScope = InlinedFunctionScope(value)
        using(inlinedFunctionScope) {
            value.statements.forEach {
                generateStatement(it)
            }
        }

        if (!codegen.isAfterTerminator()) {                     // TODO should we solve this problem once and for all
            if (inlinedFunctionScope.resultPhi != null) {
                codegen.unreachable()
            }
        }

        if (inlinedFunctionScope.bbExit != null) {
            codegen.positionAtEnd(inlinedFunctionScope.bbExit!!)
        }

        if (inlinedFunctionScope.resultPhi != null) {
            return inlinedFunctionScope.resultPhi!!
        } else {
            return codegen.theUnitInstanceRef.llvm
        }
    }

    //-------------------------------------------------------------------------//

    private fun evaluateContainerExpression(value: IrContainerExpression): LLVMValueRef {
        context.log("evaluateContainerExpression              : ${value.statements.forEach { ir2string(it) }}")

        val scope = if (value is IrContainerExpression && value.isTransparentScope) {
            null
        } else {
            VariableScope()
        }

        using(scope) {
            value.statements.dropLast(1).forEach {
                generateStatement(it)
            }
            value.statements.lastOrNull()?.let {
                if (it is IrExpression) {
                    return evaluateExpression(it)
                } else {
                    generateStatement(it)
                }
            }

            assert (value.type.isUnit())
            return codegen.theUnitInstanceRef.llvm
        }
    }

    private fun evaluateInstanceInitializerCall(expression: IrInstanceInitializerCall): LLVMValueRef {
        assert (expression.type.isUnit())
        return codegen.theUnitInstanceRef.llvm
    }

    //-------------------------------------------------------------------------//

    /**
     * Tries to evaluate given expression with given (already evaluated) arguments in compile time.
     * Returns `null` on failure.
     */
    private fun compileTimeEvaluate(expression: IrMemberAccessExpression, args: List<LLVMValueRef>): LLVMValueRef? {
        if (!args.all { codegen.isConst(it) }) {
            return null
        }

        val function = expression.descriptor

        if (function.fqNameSafe.asString() == "kotlin.collections.listOf" && function.valueParameters.size == 1) {
            val varargExpression = expression.getValueArgument(0) as? IrVararg

            if (varargExpression != null) {
                // The function is kotlin.collections.listOf<T>(vararg args: T).
                // TODO: refer functions more reliably.

                val vararg = args.single()

                if (varargExpression.elements.any { it is IrSpreadElement }) {
                    return null // not supported yet, see `length` calculation below.
                }
                val length = varargExpression.elements.size
                // TODO: store length in `vararg` itself when more abstract types will be used for values.

                // `elementType` is type argument of function return type:
                val elementType = function.returnType!!.arguments.single()

                val array = constPointer(vararg)
                // Note: dirty hack here: `vararg` has type `Array<out E>`, but `createArrayList` expects `Array<E>`;
                // however `vararg` is immutable, and in current implementation it has type `Array<E>`,
                // so let's ignore this mismatch currently for simplicity.

                return context.llvm.staticData.createArrayList(elementType, array, length).llvm
            }
        }

        return null
    }

    private fun evaluateCall(value: IrMemberAccessExpression): LLVMValueRef {
        context.log("evaluateCall               : ${ir2string(value)}")

        val args = evaluateExplicitArgs(value)

        compileTimeEvaluate(value, args)?.let { return it }

        when {
            value is IrDelegatingConstructorCall ->
                return delegatingConstructorCall(value.descriptor, args)

            value.descriptor is FunctionDescriptor -> return evaluateFunctionCall(value as IrCall, args)
            else -> {
                TODO("${ir2string(value)}")
            }
        }
    }

    /**
     * Evaluates all arguments of [expression] that are explicitly represented in the IR.
     * Returns results in the same order as LLVM function expects, assuming that all explicit arguments
     * exactly correspond to a tail of LLVM parameters.
     */
    private fun evaluateExplicitArgs(expression: IrMemberAccessExpression): List<LLVMValueRef> {
        val evaluatedArgs = expression.getArguments().map { (param, argExpr) ->
            param to evaluateExpression(argExpr)
        }.toMap()

        val allValueParameters = expression.descriptor.allValueParameters

        return allValueParameters.dropWhile { it !in evaluatedArgs }.map {
            evaluatedArgs[it]!!
        }
    }

    //-------------------------------------------------------------------------//

    private fun evaluateCallableReference(expression: IrCallableReference): LLVMValueRef {
        assert (expression.type.isUnboundCallableReference())
        assert (expression.getArguments().isEmpty())
        val entry = codegen.functionEntryPointAddress(expression.descriptor as FunctionDescriptor)
        return entry
    }

    //-------------------------------------------------------------------------//

    private fun evaluateFunctionCall(callee: IrCall, args: List<LLVMValueRef>): LLVMValueRef {
        val descriptor:FunctionDescriptor = callee.descriptor as FunctionDescriptor

        if (descriptor.isFunctionInvoke) {
            return evaluateFunctionInvoke(descriptor, args)
        }

        if (descriptor.isIntrinsic) {
            return evaluateIntrinsicCall(callee, args)
        }

        when (descriptor) {
            is IrBuiltinOperatorDescriptorBase -> return evaluateOperatorCall      (callee, args)
            is ClassConstructorDescriptor      -> return evaluateConstructorCall   (callee, args)
            else                               -> return evaluateSimpleFunctionCall(descriptor, args)
        }
    }

    //-------------------------------------------------------------------------//

    private val functionImplUnboundRefGetter by lazy {
        context.builtIns.getKonanInternalClass("FunctionImpl")
                .unsubstitutedMemberScope.getContributedDescriptors()
                .filterIsInstance<PropertyDescriptor>()
                .single { it.name.asString() == "unboundRef" }
                .getter!!
    }

    private fun evaluateFunctionInvoke(descriptor: FunctionDescriptor,
                                       args: List<LLVMValueRef>): LLVMValueRef {

        // Note: the whole function code below is written in the assumption that
        // `invoke` method receiver is passed as first argument.

        val functionImpl = args[0] // Instance of `konan.internal.FunctionImpl`.

        // `functionImpl.unboundRef` is the pointer to (static) function of type
        // `(FunctionImpl, Arg_1, ..., Arg_n): Ret`. See [CallableReferenceLowering] for details.
        // LLVM type for such function is equal to type for `FunctionImpl.invoke(Arg_1, ..., Arg_n): Ret`.
        // So we can use the latter for simplicity:
        val unboundRefType = codegen.getLlvmFunctionType(descriptor)

        // Get `functionImpl.unboundRef`:
        val unboundRef = evaluateSimpleFunctionCall(functionImplUnboundRefGetter,
                listOf(functionImpl))

        // Cast `functionImpl.unboundRef` to pointer to function:
        val entryPtr = codegen.bitcast(pointerType(unboundRefType), unboundRef, "entry")

        return call(descriptor, entryPtr, args)
    }

    //-------------------------------------------------------------------------//

    private fun evaluateSimpleFunctionCall(descriptor: FunctionDescriptor, args: List<LLVMValueRef>): LLVMValueRef {
        //context.log("evaluateSimpleFunctionCall : $tmpVariableName = ${ir2string(value)}")
        if (descriptor.isOverridable)
            return callVirtual(descriptor, args)
        else
            return callDirect(descriptor, args)
    }

    //-------------------------------------------------------------------------//

    private fun evaluateSetterCall(value: IrSetterCallImpl): LLVMValueRef {
        val descriptor = value.descriptor as FunctionDescriptor
        val args       = mutableListOf<LLVMValueRef>()
        if (descriptor.dispatchReceiverParameter != null)
            args.add(evaluateExpression(value.dispatchReceiver!!))         //add this ptr
        args.add(evaluateExpression(value.getValueArgument(0)!!))
        return evaluateSimpleFunctionCall(descriptor, args)
    }

    //-------------------------------------------------------------------------//

    private fun evaluateConstructorCall(callee: IrCall, args: List<LLVMValueRef>): LLVMValueRef {
        context.log("evaluateConstructorCall    : ${ir2string(callee)}")
        memScoped {
            val containingClass = (callee.descriptor as ClassConstructorDescriptor).containingDeclaration
            val typeInfo = codegen.typeInfoValue(containingClass)
            val allocHint = Int32(1).llvm
            val thisValue = if (containingClass.isArray) {
                assert(args.size >= 1 && args[0].type == int32Type)
                val allocArrayInstanceArgs = listOf(typeInfo, allocHint, args[0])
                call(context.llvm.allocArrayFunction, allocArrayInstanceArgs)
            } else {
                call(context.llvm.allocInstanceFunction, listOf(typeInfo, allocHint))
            }
            val constructorParams: MutableList<LLVMValueRef> = mutableListOf()
            constructorParams += thisValue
            constructorParams += args
            evaluateSimpleFunctionCall(callee.descriptor as FunctionDescriptor, constructorParams)
            return thisValue
        }
    }

    //-------------------------------------------------------------------------//

    private fun evaluateIntrinsicCall(callee: IrCall, args: List<LLVMValueRef>): LLVMValueRef {
        val descriptor = callee.descriptor
        val name = descriptor.fqNameUnsafe.asString()

        return when (name) {
            "konan.internal.areEqualByValue" -> {
                val arg0 = args[0]!!
                val arg1 = args[1]!!
                assert (arg0.type == arg1.type)

                when (LLVMGetTypeKind(arg0.type)) {
                    LLVMTypeKind.LLVMFloatTypeKind, LLVMTypeKind.LLVMDoubleTypeKind ->
                        codegen.fcmpEq(arg0, arg1)

                    else ->
                        codegen.icmpEq(arg0, arg1)
                }
            }

            else -> TODO(name)
        }
    }

    //-------------------------------------------------------------------------//
    private val kImmZero     = LLVMConstInt(LLVMInt32Type(),  0, 1)!!
    private val kImmOne      = LLVMConstInt(LLVMInt32Type(),  1, 1)!!
    private val kTrue        = LLVMConstInt(LLVMInt1Type(),   1, 1)!!
    private val kFalse       = LLVMConstInt(LLVMInt1Type(),   0, 1)!!


    private fun evaluateOperatorCall(callee: IrCall, args: List<LLVMValueRef>): LLVMValueRef {
        context.log("evaluateCall               : origin:${ir2string(callee)}")
        val descriptor = callee.descriptor
        val ib = context.irModule!!.irBuiltins
        when (descriptor) {
            ib.eqeqeq     -> return codegen.icmpEq(args[0]!!, args[1]!!)
            ib.gt0        -> return codegen.icmpGt(args[0]!!, kImmZero)
            ib.gteq0      -> return codegen.icmpGe(args[0]!!, kImmZero)
            ib.lt0        -> return codegen.icmpLt(args[0]!!, kImmZero)
            ib.lteq0      -> return codegen.icmpLe(args[0]!!, kImmZero)
            ib.booleanNot -> return codegen.icmpNe(args[0]!!, kTrue)
            else -> {
                TODO(descriptor.name.toString())
            }
        }
    }

    //-------------------------------------------------------------------------//

    private fun getToString(type: KotlinType): SimpleFunctionDescriptor {
        val descriptor = type.memberScope.getContributedFunctions(kNameToString, NoLookupLocation.FROM_BACKEND).first()
        return descriptor
    }

    //-------------------------------------------------------------------------//

    private fun generateWhenCase(resultPhi: LLVMValueRef?, branch: IrBranch,
                                 bbNext: LLVMBasicBlockRef?, bbExit: LLVMBasicBlockRef?) {
        val branchResult = branch.result
        val isNothing = KotlinBuiltIns.isNothing(branchResult.type)
        val brResult = if (isUnconditional(branch)) {                                // It is the "else" clause.
            evaluateExpression(branchResult)                                         // Generate clause body.
        } else {                                                                     // It is conditional clause.
            val bbCurr = codegen.basicBlock()                                        // Create block for clause body.
            val condition = evaluateExpression(branch.condition)                     // Generate cmp instruction.
            codegen.condBr(condition, bbCurr, bbNext)                                // Conditional branch depending on cmp result.
            codegen.positionAtEnd(bbCurr)                                            // Switch generation to block for clause body.
            evaluateExpression(branch.result)                                        // Generate clause body.
        }
        if (resultPhi != null && !isNothing)
            codegen.assignPhis(resultPhi to brResult)
        if (bbExit != null && !isNothing)
            codegen.br(bbExit!!)
        if (bbNext != null)                                                          // Switch generation to next or exit.
            codegen.positionAtEnd(bbNext)
        else if (bbExit != null)
            codegen.positionAtEnd(bbExit)
    }

    //-------------------------------------------------------------------------//
    // Checks if the branch is unconditional

    private fun isUnconditional(branch: IrBranch): Boolean =
        branch.condition is IrConst<*>                            // If branch condition is constant.
            && (branch.condition as IrConst<*>).value as Boolean  // If condition is "true"

    //-------------------------------------------------------------------------//

    fun callDirect(descriptor: FunctionDescriptor, args: List<LLVMValueRef>): LLVMValueRef {
        val realDescriptor = DescriptorUtils.unwrapFakeOverride(descriptor)
        val llvmFunction = codegen.functionLlvmValue(realDescriptor)
        return call(descriptor, llvmFunction, args)
    }

    //-------------------------------------------------------------------------//

    fun callVirtual(descriptor: FunctionDescriptor, args: List<LLVMValueRef>): LLVMValueRef {
        val typeInfoPtrPtr  = LLVMBuildStructGEP(codegen.builder, args[0], 0 /* type_info */, "")!!
        val typeInfoPtr     = codegen.load(typeInfoPtrPtr)
        assert (typeInfoPtr.type == codegen.kTypeInfoPtr)

        val owner = descriptor.containingDeclaration as ClassDescriptor
        val llvmMethod = if (!owner.isInterface) {
            // If this is a virtual method of the class - we can call via vtable.
            val index = owner.vtableIndex(descriptor)
<<<<<<< HEAD

            val vtablePlace = codegen.gep(typeInfoPtr, Int32(1).llvm) // typeInfoPtr + 1
            val vtable = codegen.bitcast(kInt8PtrPtr, vtablePlace)

=======

            val vtablePlace = codegen.gep(typeInfoPtr, Int32(1).llvm) // typeInfoPtr + 1
            val vtable = codegen.bitcast(kInt8PtrPtr, vtablePlace)

>>>>>>> c745af1f
            val slot = codegen.gep(vtable, Int32(index).llvm)
            codegen.load(slot)
        } else {
            // Otherwise, call via hashtable.
            // TODO: optimize by storing interface number in lower bits of 'this' pointer
            //       when passing object as an interface. This way we can use those bits as index
            //       for an additional per-interface vtable.
            val methodHash = codegen.functionHash(descriptor)                       // Calculate hash of the method to be invoked
            val lookupArgs = listOf(typeInfoPtr, methodHash)                        // Prepare args for lookup
            call(context.llvm.lookupOpenMethodFunction,
                    lookupArgs)
        }
        val functionPtrType = pointerType(codegen.getLlvmFunctionType(descriptor))   // Construct type of the method to be invoked
        val function        = codegen.bitcast(functionPtrType, llvmMethod)           // Cast method address to the type
        return call(descriptor, function, args)                                      // Invoke the method
    }

    //-------------------------------------------------------------------------//

    // TODO: it seems to be much more reliable to get args as a mapping from parameter descriptor to LLVM value,
    // instead of a plain list.
    // In such case it would be possible to check that all args are available and in the correct order.
    // However, it currently requires some refactoring to be performed.
    private fun call(descriptor: FunctionDescriptor, function: LLVMValueRef, args: List<LLVMValueRef>): LLVMValueRef {
        val result = call(function, args)
        if (descriptor.returnType?.isNothing() == true) {
            codegen.unreachable()
        }

        if (LLVMGetReturnType(getFunctionType(function)) == voidType) {
            return codegen.theUnitInstanceRef.llvm
        }

        return result
    }

    private fun call(function: LLVMValueRef, args: List<LLVMValueRef>): LLVMValueRef {
        if (codegen.isObjectReturn(function.type)) {
            // If function returns an object - create slot for the returned value.
            // This allows appropriate rootset accounting by just looking on stack slots.
            val resultSlot = codegen.vars.createAnonymousSlot()
            return currentCodeContext.genCall(function, args + resultSlot)
        } else {
            return currentCodeContext.genCall(function, args)
        }
    }

    //-------------------------------------------------------------------------//

    fun delegatingConstructorCall(descriptor: ClassConstructorDescriptor, args: List<LLVMValueRef>): LLVMValueRef {

        val constructedClass = codegen.constructedClass!!
        val thisPtr = currentCodeContext.genGetValue(constructedClass.thisAsReceiverParameter)

        val thisPtrArgType = codegen.getLLVMType(descriptor.allValueParameters[0].type)
        val thisPtrArg = if (thisPtr.type == thisPtrArgType) {
            thisPtr
        } else {
            // e.g. when array constructor calls super (i.e. Any) constructor.
            codegen.bitcast(thisPtrArgType, thisPtr)
        }

        return callDirect(descriptor, listOf(thisPtrArg) + args)
    }

    //-------------------------------------------------------------------------//

    private fun skipConstructorBodyGeneration(declaration: IrConstructor): Boolean {
        var  skipBody = false
        declaration.acceptChildrenVoid(object : IrElementVisitorVoid {
            override fun visitElement(element: IrElement) {
                element.acceptChildrenVoid(this)
            }

            override fun visitDelegatingConstructorCall(expression: IrDelegatingConstructorCall) {
                skipBody = expression.descriptor == declaration.descriptor
            }
        })
        return skipBody
    }

    //-------------------------------------------------------------------------//

    fun appendLlvmUsed(args: List<LLVMValueRef>) {
        if (args.isEmpty()) return

        memScoped {
            val arrayLength = args.size
            val argsCasted = args.map { it -> constPointer(it).bitcast(int8TypePtr) }
            val llvmUsedGlobal = 
                context.llvm.staticData.placeGlobalArray("llvm.used", int8TypePtr, argsCasted)

            LLVMSetLinkage(llvmUsedGlobal.llvmGlobal, LLVMLinkage.LLVMAppendingLinkage);
            LLVMSetSection(llvmUsedGlobal.llvmGlobal, "llvm.metadata");
        }
    }

    //-------------------------------------------------------------------------//
    // Create type { i32, void ()*, i8* }

    val kCtorType = memScoped {
        val ctorType = LLVMPointerType(kVoidFuncType, 0)
        val typeList = allocArrayOf(LLVMInt32Type(), ctorType, kInt8Ptr)[0].ptr
        LLVMStructType(typeList, 3, 0)
    }!!

    //-------------------------------------------------------------------------//
    // Create object { i32, void ()*, i8* } { i32 1, void ()* @ctorFunction, i8* null }

    fun createGlobalCtor(ctorFunction: LLVMValueRef) = memScoped {
        val priority = kImmInt32One
        val data     = kNullInt8Ptr
        val argList  = allocArrayOf(priority, ctorFunction, data)[0].ptr
        val ctorItem = LLVMConstNamedStruct(kCtorType, argList, 3)!!
        constPointer(ctorItem)
    }

    //-------------------------------------------------------------------------//
    // Append initializers of global variables in "llvm.global_ctors" array

    fun appendStaticInitializers(initializers: List<LLVMValueRef>) {
        if (initializers.isEmpty()) return

        val ctorList = initializers.map { it -> createGlobalCtor(it) }
        val globalCtors = context.llvm.staticData.placeGlobalArray("llvm.global_ctors", kCtorType, ctorList)
        LLVMSetLinkage(globalCtors.llvmGlobal, LLVMLinkage.LLVMAppendingLinkage)
    }

    //-------------------------------------------------------------------------//
    /**
     * This block is devoted to coming codegen refactoring:
     * removing [Codegenerator.currentFunction] of [FunctionDesctiptor]
     * and working with local variables with [FunctionScope] and other enhancements.
     */

    // TODO: is described refactoring still coming?

    fun CodeGenerator.basicBlock(name: String, code: () -> Unit) = basicBlock(name).apply {
        appendingTo(this) {
            code()
        }
    }
}
<|MERGE_RESOLUTION|>--- conflicted
+++ resolved
@@ -1857,17 +1857,10 @@
         val llvmMethod = if (!owner.isInterface) {
             // If this is a virtual method of the class - we can call via vtable.
             val index = owner.vtableIndex(descriptor)
-<<<<<<< HEAD
 
             val vtablePlace = codegen.gep(typeInfoPtr, Int32(1).llvm) // typeInfoPtr + 1
             val vtable = codegen.bitcast(kInt8PtrPtr, vtablePlace)
 
-=======
-
-            val vtablePlace = codegen.gep(typeInfoPtr, Int32(1).llvm) // typeInfoPtr + 1
-            val vtable = codegen.bitcast(kInt8PtrPtr, vtablePlace)
-
->>>>>>> c745af1f
             val slot = codegen.gep(vtable, Int32(index).llvm)
             codegen.load(slot)
         } else {
