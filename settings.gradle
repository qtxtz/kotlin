pluginManagement {
    repositories {
        def pluginRepo = System.getProperty("bootstrap.kotlin.repo")
        if (pluginRepo != null) {
            maven {
                url pluginRepo
            }
        }

        if (cacheRedirectorEnabled == 'true') {
            logger.info("Using cache redirector for settings.gradle pluginManagement")
            maven {
                url "https://cache-redirector.jetbrains.com/plugins.gradle.org/m2"
            }
        } else {
            gradlePluginPortal()
        }
    }
}

// modules
include ":kotlin-build-common",
        ":benchmarks",
        ":compiler",
        ":compiler:util",
        ":kotlin-util-io",
        ":kotlin-util-klib",
        ":kotlin-util-klib-metadata",
        ":daemon-common",
        ":daemon-common-new",
        ":kotlin-daemon",
        ":kotlin-daemon-client",
        ":kotlin-daemon-client-new",
        ":kotlin-preloader",
        ":kotlin-runner",
        ":compiler:container",
        ":compiler:resolution",
        ":compiler:serialization",
        ":compiler:psi",
        ":compiler:visualizer",
        ":compiler:visualizer:common",
        ":compiler:visualizer:render-fir",
        ":compiler:visualizer:render-psi",
        ":compiler:fir:cones",
        ":compiler:fir:tree",
        ":compiler:fir:tree:tree-generator",
        ":compiler:fir:psi2fir",
        ":compiler:fir:lightTree",
        ":compiler:fir:fir2ir",
        ":compiler:fir:resolve",
        ":compiler:fir:java",
        ":compiler:fir:modularized-tests",
        ":compiler:fir:dump",
        ":compiler:frontend",
        ":compiler:frontend.common",
        ":compiler:frontend.java",
        ":kotlin-compiler-runner",
        ":compiler:cli-common",
        ":compiler:ir.tree",
        ":compiler:ir.psi2ir",
        ":compiler:ir.ir2cfg",
        ":compiler:ir.backend.common",
        ":compiler:ir.serialization.common",
        ":compiler:ir.serialization.jvm",
        ":compiler:ir.serialization.js",
        ":compiler:backend.js",
        ":compiler:backend.wasm",
        ":compiler:backend.jvm",
        ":compiler:backend-common",
        ":compiler:backend",
        ":compiler:plugin-api",
        ":compiler:light-classes",
        ":compiler:cli",
        ":compiler:cli-js",
        ":compiler:incremental-compilation-impl",
        ":compiler:android-tests",
        ":compiler:tests-common",
        ":compiler:tests-common-jvm6",
        ":dukat",
        ":js:js.ast",
        ":js:js.serializer",
        ":js:js.parser",
        ":js:js.engines",
        ":js:js.frontend",
        ":js:js.translator",
        ":js:js.dce",
        ":js:js.tests",
        ":kotlin-native:kotlin-native-utils",
        ":kotlin-native:kotlin-native-library-reader",
        ":kotlin-native:commonizer",
        ":jps-plugin",
        ":kotlin-jps-plugin",
        ":core:descriptors",
        ":core:type-system",
        ":core:descriptors.jvm",
        ":core:deserialization",
        ":core:descriptors.runtime",
        ":core:metadata",
        ":core:metadata.jvm",
        ":core:util.runtime",
        ":dependencies:android-sdk",
        ":idea:fir-view",
        ":idea:idea-jvm",
        ":idea:idea-maven",
        ":idea:idea-gradle",
        ":idea:idea-gradle-tooling-api",
        ":idea:idea-git",
        ":idea:idea-jps-common",
        ":idea:formatter",
        ":idea:ide-common",
        ":idea:idea-core",
        ":idea:kotlin-gradle-tooling",
        ":idea:idea-android",
        ":idea:idea-android-output-parser",
        ":idea:idea-test-framework",
        ":idea:idea-native",
        ":idea:idea-gradle-native",
        ":idea",
        ":idea-runner",
        ":idea:jvm-debugger:eval4j",
        ":idea:jvm-debugger:jvm-debugger-util",
        ":idea:jvm-debugger:jvm-debugger-core",
        ":idea:jvm-debugger:jvm-debugger-evaluation",
        ":idea:jvm-debugger:jvm-debugger-sequence",
        ":idea:jvm-debugger:jvm-debugger-test",
        ":idea:scripting-support",
        ":j2k",
        ":idea:idea-j2k",
        ":nj2k",
        ":nj2k:nj2k-services",
        ":plugins:lint",
        ":plugins:kapt3-idea",
        ":plugins:android-extensions-compiler",
        ":kotlin-android-extensions",
        ":kotlin-android-extensions-runtime",
        ":plugins:android-extensions-ide",
        ":kotlin-allopen-compiler-plugin",
        ":allopen-ide-plugin",
        ":kotlin-noarg-compiler-plugin",
        ":noarg-ide-plugin",
        ":kotlin-sam-with-receiver-compiler-plugin",
        ":sam-with-receiver-ide-plugin",
        ":kotlin-imports-dumper-compiler-plugin",
        ":kotlin-source-sections-compiler-plugin",
        ":plugins:uast-kotlin",
        ":plugins:uast-kotlin-idea",
        ":plugins:annotation-based-compiler-plugins-ide-support",
        ":kotlin-script-runtime",
        ":kotlin-test",
        ":kotlin-test:kotlin-test-common",
        ":kotlin-test:kotlin-test-annotations-common",
        ":kotlin-test:kotlin-test-jvm",
        ":kotlin-test:kotlin-test-junit",
        ":kotlin-test:kotlin-test-junit5",
        ":kotlin-test:kotlin-test-testng",
        ":kotlin-test-js-runner",
        ":kotlin-source-map-loader",
        ":kotlinx-metadata",
        ":kotlinx-metadata-jvm",
        ":kotlinx-metadata-klib",
        ":prepare:build.version",
        ":kotlin-build-common",
        ":prepare:formatter",
        ":prepare:ide-lazy-resolver",
        ":prepare:idea-plugin",
        ":kotlin-compiler",
        ":kotlin-compiler-embeddable",
        ":kotlin-compiler-client-embeddable",
        ":kotlin-reflect",
        ":kotlin-reflect-api",
        ":kotlin-ant",
        ":compiler:tests-java8",
        ":compiler:tests-different-jdk",
        ":compiler:tests-spec",
        ":generators",
        ":generators:test-generator",
        ":tools:kotlinp",
        ":kotlin-gradle-plugin-api",
        ":kotlin-gradle-plugin-dsl-codegen",
        ":kotlin-gradle-plugin",
        ":kotlin-gradle-plugin-model",
        ":kotlin-gradle-plugin-test-utils-embeddable",
        ":kotlin-gradle-plugin-integration-tests",
        ":kotlin-allopen",
        ":kotlin-noarg",
        ":kotlin-sam-with-receiver",
        ":kotlin-gradle-subplugin-example",
        ":examples:annotation-processor-example",
        ":kotlin-script-util",
        ":kotlin-annotation-processing",
        ":kotlin-annotation-processing-cli",
        ":kotlin-annotation-processing-base",
        ":kotlin-annotation-processing-runtime",
        ":kotlin-annotation-processing-gradle",
        ":kotlin-annotation-processing-embeddable",
        ":kotlin-daemon-embeddable",
        ":examples:kotlin-jsr223-local-example",
        ":examples:kotlin-jsr223-daemon-local-eval-example",
        ":kotlin-annotations-jvm",
        ":kotlin-annotations-android",
        ":kotlin-scripting-common",
        ':kotlin-scripting-js',
        ':kotlin-scripting-js-test',
        ":kotlin-scripting-jvm",
        ":kotlin-scripting-jvm-host",
        ":kotlin-scripting-jvm-host-test",
        ":kotlin-scripting-jvm-host-embeddable",
        ":kotlin-scripting-intellij",
        ":kotlin-scripting-compiler",
        ":kotlin-scripting-compiler-embeddable",
        ":kotlin-scripting-compiler-impl",
        ":kotlin-scripting-compiler-impl-embeddable",
        ":kotlin-scripting-dependencies",
        ":kotlin-scripting-dependencies-maven",
        ":kotlin-scripting-jsr223",
        ":kotlin-scripting-jsr223-test",
        ":kotlin-scripting-jsr223-embeddable",
        ":kotlin-scripting-idea",
        ":kotlin-main-kts",
        ":kotlin-main-kts-test",
        ":examples:scripting-jvm-simple-script",
        ":examples:scripting-jvm-simple-script-host",
        ":examples:scripting-jvm-maven-deps",
        ":examples:scripting-jvm-maven-deps-host",
        ":examples:scripting-jvm-embeddable-host",
        ":pill:generate-all-tests",
        ":libraries:kotlin-prepush-hook",
        ":libraries:tools:mutability-annotations-compat",
        ":include:kotlin-compiler",
        ":plugins:jvm-abi-gen",
        ":plugins:jvm-abi-gen-embeddable",

        // plugin markers:
        ':kotlin-gradle-plugin:plugin-marker',
        ':kotlin-allopen:plugin-marker',
        ':kotlin-noarg:plugin-marker',
        ":test-instrumenter",

        ":kotlinx-serialization-compiler-plugin",
        ":kotlinx-serialization-ide-plugin",
        ":kotlin-serialization",
        ":kotlin-serialization-unshaded",
        ":kotlin-serialization:plugin-marker"

def flags = BuildPropertiesKt.getKotlinBuildPropertiesForSettings(settings)

if (flags.includeCidrPlugins) {
    logger.info("Including CIDR plugins in settings.gradle")
    include ":kotlin-ultimate:ide:cidr-gradle-tooling",
            ":kotlin-ultimate:ide:common-native",
            ":kotlin-ultimate:ide:common-cidr-native",
<<<<<<< HEAD
            ":kotlin-ultimate:ide:common-cidr-swift-native",
            ":kotlin-ultimate:ide:clion-native",
            ":kotlin-ultimate:ide:appcode-native",
            ":kotlin-ultimate:ide:mobile-native",
            ":kotlin-ultimate:prepare:cidr-plugin",
            ":kotlin-ultimate:prepare:clion-plugin",
            ":kotlin-ultimate:prepare:appcode-plugin",
            ":kotlin-ultimate:prepare:mobile-plugin",
            ":kotlin-ultimate:libraries:tools:apple-gradle-plugin-api"
=======
            ":kotlin-ultimate:ide:common-noncidr-native",
            ":kotlin-ultimate:ide:clion-native",
            ":kotlin-ultimate:ide:appcode-native",
            ":kotlin-ultimate:ide:android-studio-native",
            ":kotlin-ultimate:prepare:cidr-plugin",
            ":kotlin-ultimate:prepare:clion-plugin",
            ":kotlin-ultimate:prepare:appcode-plugin",
            ":kotlin-ultimate:prepare:mobile-mpp-plugin"
>>>>>>> 70d1065c
} else {
    logger.info("NOT including CIDR plugins in settings.gradle")
}

if (flags.includeUltimate) {
    include ":kotlin-ultimate:ultimate",
            ":kotlin-ultimate:ultimate:ultimate-runner",
            ":kotlin-ultimate:ide:common-native",
            ":kotlin-ultimate:ide:common-noncidr-native",
            ":kotlin-ultimate:ide:ultimate-native"
    logger.info("Including extension for IJ Ultimate in settings.gradle")
} else {
    logger.info("NOT including extension for IJ Ultimate in settings.gradle")
}

if (flags.inJpsBuildIdeaSync) {
    include ":kotlin-stdlib:jps-build"
    project(":kotlin-stdlib:jps-build").projectDir = "$rootDir/libraries/stdlib/jps-build" as File
} else {
    // modules that we are currently cannot compile with jps

    include ":core:builtins",
            ":kotlin-stdlib-common",
            ":kotlin-stdlib",
            ":kotlin-stdlib-js",
            ":kotlin-stdlib-js-ir",
            ":kotlin-stdlib-jdk7",
            ":kotlin-stdlib-jdk8",
            ":kotlin-stdlib:samples",
            ":kotlin-stdlib:jvm-minimal-for-test",
            ":tools:binary-compatibility-validator",
            ":tools:kotlin-stdlib-gen",

            ":include:kotlin-stdlib-common-sources",

            ":kotlin-test:kotlin-test-js",
            ":kotlin-test:kotlin-test-js:kotlin-test-js-it"

    project(':kotlin-stdlib-common').projectDir = "$rootDir/libraries/stdlib/common" as File
    project(':kotlin-stdlib').projectDir = "$rootDir/libraries/stdlib/jvm" as File
    project(':kotlin-stdlib-js').projectDir = "$rootDir/libraries/stdlib/js-v1" as File
    project(':kotlin-stdlib-js-ir').projectDir = "$rootDir/libraries/stdlib/js-ir" as File
    project(':kotlin-stdlib-jdk7').projectDir = "$rootDir/libraries/stdlib/jdk7" as File
    project(':kotlin-stdlib-jdk8').projectDir = "$rootDir/libraries/stdlib/jdk8" as File
    project(':kotlin-stdlib:samples').projectDir = "$rootDir/libraries/stdlib/samples" as File
    project(":kotlin-stdlib:jvm-minimal-for-test").projectDir = "$rootDir/libraries/stdlib/jvm-minimal-for-test" as File

    project(':tools:binary-compatibility-validator').projectDir = "$rootDir/libraries/tools/binary-compatibility-validator" as File
    project(':tools:kotlin-stdlib-gen').projectDir = "$rootDir/libraries/tools/kotlin-stdlib-gen" as File

    project(':kotlin-test:kotlin-test-js').projectDir = "$rootDir/libraries/kotlin.test/js" as File
    project(':kotlin-test:kotlin-test-js:kotlin-test-js-it').projectDir = "$rootDir/libraries/kotlin.test/js/it" as File
}

rootProject.name = "kotlin"

project(':kotlin-script-runtime').projectDir = "$rootDir/libraries/tools/script-runtime" as File
project(':kotlin-test').projectDir = "$rootDir/libraries/kotlin.test" as File
project(':kotlin-test:kotlin-test-common').projectDir = "$rootDir/libraries/kotlin.test/common" as File
project(':kotlin-test:kotlin-test-annotations-common').projectDir = "$rootDir/libraries/kotlin.test/annotations-common" as File
project(':kotlin-test:kotlin-test-jvm').projectDir = "$rootDir/libraries/kotlin.test/jvm" as File
project(':kotlin-test:kotlin-test-junit').projectDir = "$rootDir/libraries/kotlin.test/junit" as File
project(':kotlin-test:kotlin-test-junit5').projectDir = "$rootDir/libraries/kotlin.test/junit5" as File
project(':kotlin-test:kotlin-test-testng').projectDir = "$rootDir/libraries/kotlin.test/testng" as File
project(':kotlin-test-js-runner').projectDir = "$rootDir/libraries/tools/kotlin-test-js-runner" as File
project(':kotlin-source-map-loader').projectDir = "$rootDir/libraries/tools/kotlin-source-map-loader" as File
project(':kotlin-reflect').projectDir = "$rootDir/libraries/reflect" as File
project(':kotlin-reflect-api').projectDir = "$rootDir/libraries/reflect/api" as File
project(':kotlinx-metadata').projectDir = "$rootDir/libraries/kotlinx-metadata" as File
project(':kotlinx-metadata-jvm').projectDir = "$rootDir/libraries/kotlinx-metadata/jvm" as File
project(':kotlinx-metadata-klib').projectDir = "$rootDir/libraries/kotlinx-metadata/klib" as File
project(':kotlin-compiler').projectDir = "$rootDir/prepare/compiler" as File
project(':kotlin-compiler-embeddable').projectDir = "$rootDir/prepare/compiler-embeddable" as File
project(':kotlin-compiler-client-embeddable').projectDir = "$rootDir/prepare/compiler-client-embeddable" as File
project(':kotlin-preloader').projectDir = "$rootDir/compiler/preloader" as File
project(':kotlin-build-common').projectDir = "$rootDir/build-common" as File
project(':compiler:cli-common').projectDir = "$rootDir/compiler/cli/cli-common" as File
project(':compiler:cli-js').projectDir = "$rootDir/compiler/cli/cli-js" as File
project(':kotlin-runner').projectDir = "$rootDir/compiler/cli/cli-runner" as File
project(':kotlin-daemon').projectDir = "$rootDir/compiler/daemon" as File
project(':daemon-common').projectDir = "$rootDir/compiler/daemon/daemon-common" as File
project(':daemon-common-new').projectDir = "$rootDir/compiler/daemon/daemon-common-new" as File
project(':kotlin-daemon-client').projectDir = "$rootDir/compiler/daemon/daemon-client" as File
project(':kotlin-daemon-client-new').projectDir = "$rootDir/compiler/daemon/daemon-client-new" as File
project(':kotlin-compiler-runner').projectDir = "$rootDir/compiler/compiler-runner" as File
project(':kotlin-ant').projectDir = "$rootDir/ant" as File
project(':compiler:ir.tree').projectDir = "$rootDir/compiler/ir/ir.tree" as File
project(':compiler:ir.psi2ir').projectDir = "$rootDir/compiler/ir/ir.psi2ir" as File
project(':compiler:ir.ir2cfg').projectDir = "$rootDir/compiler/ir/ir.ir2cfg" as File
project(':compiler:ir.backend.common').projectDir = "$rootDir/compiler/ir/backend.common" as File
project(':compiler:backend.js').projectDir = "$rootDir/compiler/ir/backend.js" as File
project(':compiler:backend.wasm').projectDir = "$rootDir/compiler/ir/backend.wasm" as File
project(':compiler:backend.jvm').projectDir = "$rootDir/compiler/ir/backend.jvm" as File
project(':compiler:ir.serialization.common').projectDir = "$rootDir/compiler/ir/serialization.common" as File
project(':compiler:ir.serialization.jvm').projectDir = "$rootDir/compiler/ir/serialization.jvm" as File
project(':compiler:ir.serialization.js').projectDir = "$rootDir/compiler/ir/serialization.js" as File
project(':kotlin-util-io').projectDir = "$rootDir/compiler/util-io" as File
project(':kotlin-util-klib').projectDir = "$rootDir/compiler/util-klib" as File
project(':kotlin-util-klib-metadata').projectDir = "$rootDir/compiler/util-klib-metadata" as File
project(':kotlin-native:kotlin-native-utils').projectDir = "$rootDir/konan/utils" as File
project(':kotlin-native:kotlin-native-library-reader').projectDir = "$rootDir/konan/library-reader" as File
project(':kotlin-native:commonizer').projectDir = "$rootDir/konan/commonizer" as File
project(':kotlin-jps-plugin').projectDir = "$rootDir/prepare/jps-plugin" as File
project(':idea:idea-android-output-parser').projectDir = "$rootDir/idea/idea-android/idea-android-output-parser" as File
project(':plugins:android-extensions-compiler').projectDir = "$rootDir/plugins/android-extensions/android-extensions-compiler" as File
project(':kotlin-android-extensions').projectDir = "$rootDir/prepare/android-extensions-compiler-gradle" as File
project(':kotlin-android-extensions-runtime').projectDir = "$rootDir/plugins/android-extensions/android-extensions-runtime" as File
project(':plugins:android-extensions-ide').projectDir = "$rootDir/plugins/android-extensions/android-extensions-idea" as File
project(':kotlin-allopen-compiler-plugin').projectDir = "$rootDir/plugins/allopen/allopen-cli" as File
project(':allopen-ide-plugin').projectDir = "$rootDir/plugins/allopen/allopen-ide" as File
project(':kotlin-noarg-compiler-plugin').projectDir = "$rootDir/plugins/noarg/noarg-cli" as File
project(':noarg-ide-plugin').projectDir = "$rootDir/plugins/noarg/noarg-ide" as File
project(':kotlin-sam-with-receiver-compiler-plugin').projectDir = "$rootDir/plugins/sam-with-receiver/sam-with-receiver-cli" as File
project(':sam-with-receiver-ide-plugin').projectDir = "$rootDir/plugins/sam-with-receiver/sam-with-receiver-ide" as File
project(':kotlin-source-sections-compiler-plugin').projectDir = "$rootDir/plugins/source-sections/source-sections-compiler" as File
project(':tools:kotlinp').projectDir = "$rootDir/libraries/tools/kotlinp" as File
project(':kotlin-gradle-plugin-api').projectDir = "$rootDir/libraries/tools/kotlin-gradle-plugin-api" as File
project(':kotlin-gradle-plugin-dsl-codegen').projectDir = "$rootDir/libraries/tools/kotlin-gradle-plugin-dsl-codegen" as File
project(':kotlin-gradle-plugin').projectDir = "$rootDir/libraries/tools/kotlin-gradle-plugin" as File
project(':kotlin-gradle-plugin-model').projectDir = "$rootDir/libraries/tools/kotlin-gradle-plugin-model" as File
project(':kotlin-gradle-plugin-test-utils-embeddable').projectDir = "$rootDir/libraries/tools/kotlin-gradle-plugin-test-utils-embeddable" as File
project(':kotlin-gradle-plugin-integration-tests').projectDir = "$rootDir/libraries/tools/kotlin-gradle-plugin-integration-tests" as File
project(':kotlin-allopen').projectDir = "$rootDir/libraries/tools/kotlin-allopen" as File
project(':kotlin-noarg').projectDir = "$rootDir/libraries/tools/kotlin-noarg" as File
project(':kotlin-sam-with-receiver').projectDir = "$rootDir/libraries/tools/kotlin-sam-with-receiver" as File
project(':kotlin-gradle-subplugin-example').projectDir = "$rootDir/libraries/examples/kotlin-gradle-subplugin-example" as File
project(':examples:annotation-processor-example').projectDir = "$rootDir/libraries/examples/annotation-processor-example" as File
project(':kotlin-script-util').projectDir = "$rootDir/libraries/tools/kotlin-script-util" as File
project(':kotlin-annotation-processing-gradle').projectDir = "$rootDir/libraries/tools/kotlin-annotation-processing" as File
project(':kotlin-annotation-processing-embeddable').projectDir = "$rootDir/prepare/kotlin-annotation-processing-embeddable" as File
project(':kotlin-daemon-embeddable').projectDir = "$rootDir/prepare/kotlin-daemon-embeddable" as File
project(':kotlin-annotation-processing').projectDir = "$rootDir/plugins/kapt3/kapt3-compiler" as File
project(':kotlin-annotation-processing-cli').projectDir = "$rootDir/plugins/kapt3/kapt3-cli" as File
project(':kotlin-annotation-processing-base').projectDir = "$rootDir/plugins/kapt3/kapt3-base" as File
project(':kotlin-annotation-processing-runtime').projectDir = "$rootDir/plugins/kapt3/kapt3-runtime" as File
project(':plugins:kapt3-idea').projectDir = "$rootDir/plugins/kapt3/kapt3-idea" as File
project(':examples:kotlin-jsr223-local-example').projectDir = "$rootDir/libraries/examples/kotlin-jsr223-local-example" as File
project(':examples:kotlin-jsr223-daemon-local-eval-example').projectDir = "$rootDir/libraries/examples/kotlin-jsr223-daemon-local-eval-example" as File
project(':kotlin-annotations-jvm').projectDir = "$rootDir/libraries/tools/kotlin-annotations-jvm" as File
project(':kotlin-annotations-android').projectDir = "$rootDir/libraries/tools/kotlin-annotations-android" as File
project(':kotlin-scripting-common').projectDir = "$rootDir/libraries/scripting/common" as File
project(':kotlin-scripting-js').projectDir = "$rootDir/libraries/scripting/js" as File
project(':kotlin-scripting-js-test').projectDir = "$rootDir/libraries/scripting/js-test" as File
project(':kotlin-scripting-jvm').projectDir = "$rootDir/libraries/scripting/jvm" as File
project(':kotlin-scripting-jvm-host').projectDir = "$rootDir/libraries/scripting/jvm-host" as File
project(':kotlin-scripting-jvm-host-test').projectDir = "$rootDir/libraries/scripting/jvm-host-test" as File
project(':kotlin-scripting-jvm-host-embeddable').projectDir = "$rootDir/libraries/scripting/jvm-host-embeddable" as File
project(':kotlin-scripting-dependencies').projectDir = "$rootDir/libraries/scripting/dependencies" as File
project(':kotlin-scripting-dependencies-maven').projectDir = "$rootDir/libraries/scripting/dependencies-maven" as File
project(':kotlin-scripting-jsr223').projectDir = "$rootDir/libraries/scripting/jsr223" as File
project(':kotlin-scripting-jsr223-test').projectDir = "$rootDir/libraries/scripting/jsr223-test" as File
project(':kotlin-scripting-jsr223-embeddable').projectDir = "$rootDir/libraries/scripting/jsr223-embeddable" as File
project(':kotlin-scripting-intellij').projectDir = "$rootDir/libraries/scripting/intellij" as File
project(':kotlin-scripting-compiler').projectDir = "$rootDir/plugins/scripting/scripting-compiler" as File
project(':kotlin-scripting-compiler-embeddable').projectDir = "$rootDir/plugins/scripting/scripting-compiler-embeddable" as File
project(':kotlin-scripting-compiler-impl').projectDir = "$rootDir/plugins/scripting/scripting-compiler-impl" as File
project(':kotlin-scripting-compiler-impl-embeddable').projectDir = "$rootDir/plugins/scripting/scripting-compiler-impl-embeddable" as File
project(':kotlin-scripting-idea').projectDir = "$rootDir/plugins/scripting/scripting-idea" as File
project(':kotlin-main-kts').projectDir = "$rootDir/libraries/tools/kotlin-main-kts" as File
project(':kotlin-main-kts-test').projectDir = "$rootDir/libraries/tools/kotlin-main-kts-test" as File
project(':examples:scripting-jvm-simple-script').projectDir = "$rootDir/libraries/examples/scripting/jvm-simple-script/script" as File
project(':examples:scripting-jvm-simple-script-host').projectDir = "$rootDir/libraries/examples/scripting/jvm-simple-script/host" as File
project(':examples:scripting-jvm-maven-deps').projectDir = "$rootDir/libraries/examples/scripting/jvm-maven-deps/script" as File
project(':examples:scripting-jvm-maven-deps-host').projectDir = "$rootDir/libraries/examples/scripting/jvm-maven-deps/host" as File
project(':examples:scripting-jvm-embeddable-host').projectDir = "$rootDir/libraries/examples/scripting/jvm-embeddable-host" as File
project(':pill:generate-all-tests').projectDir = "$rootDir/plugins/pill/generate-all-tests" as File
project(':kotlin-imports-dumper-compiler-plugin').projectDir = "$rootDir/plugins/imports-dumper" as File
project(':libraries:kotlin-prepush-hook').projectDir = "$rootDir/libraries/tools/kotlin-prepush-hook" as File
project(':plugins:jvm-abi-gen').projectDir = "$rootDir/plugins/jvm-abi-gen" as File
project(':plugins:jvm-abi-gen-embeddable').projectDir = "$rootDir/plugins/jvm-abi-gen/embeddable" as File
project(":dukat").projectDir = "$rootDir/libraries/tools/dukat" as File

project(':js:js.tests').projectDir =  "$rootDir/js/js.tests" as File
project(':js:js.engines').projectDir = "$rootDir/js/js.engines" as File

// plugin markers:
project(':kotlin-gradle-plugin:plugin-marker').projectDir = file("$rootDir/libraries/tools/kotlin-gradle-plugin/plugin-marker")
project(':kotlin-allopen:plugin-marker').projectDir = file("$rootDir/libraries/tools/kotlin-allopen/plugin-marker")
project(':kotlin-noarg:plugin-marker').projectDir = file("$rootDir/libraries/tools/kotlin-noarg/plugin-marker")

project(':kotlinx-serialization-compiler-plugin').projectDir = file("$rootDir/plugins/kotlin-serialization/kotlin-serialization-compiler")
project(':kotlinx-serialization-ide-plugin').projectDir = file("$rootDir/plugins/kotlin-serialization/kotlin-serialization-ide")
project(':kotlin-serialization').projectDir = file("$rootDir/libraries/tools/kotlin-serialization")
project(':kotlin-serialization-unshaded').projectDir = file("$rootDir/libraries/tools/kotlin-serialization-unshaded")
project(':kotlin-serialization:plugin-marker').projectDir = file("$rootDir/libraries/tools/kotlin-serialization/plugin-marker")

// Uncomment to use locally built protobuf-relocated
// includeBuild("dependencies/protobuf")<|MERGE_RESOLUTION|>--- conflicted
+++ resolved
@@ -249,26 +249,18 @@
     include ":kotlin-ultimate:ide:cidr-gradle-tooling",
             ":kotlin-ultimate:ide:common-native",
             ":kotlin-ultimate:ide:common-cidr-native",
-<<<<<<< HEAD
             ":kotlin-ultimate:ide:common-cidr-swift-native",
+            ":kotlin-ultimate:ide:common-noncidr-native",
             ":kotlin-ultimate:ide:clion-native",
             ":kotlin-ultimate:ide:appcode-native",
             ":kotlin-ultimate:ide:mobile-native",
+            ":kotlin-ultimate:ide:android-studio-native",
             ":kotlin-ultimate:prepare:cidr-plugin",
             ":kotlin-ultimate:prepare:clion-plugin",
             ":kotlin-ultimate:prepare:appcode-plugin",
             ":kotlin-ultimate:prepare:mobile-plugin",
-            ":kotlin-ultimate:libraries:tools:apple-gradle-plugin-api"
-=======
-            ":kotlin-ultimate:ide:common-noncidr-native",
-            ":kotlin-ultimate:ide:clion-native",
-            ":kotlin-ultimate:ide:appcode-native",
-            ":kotlin-ultimate:ide:android-studio-native",
-            ":kotlin-ultimate:prepare:cidr-plugin",
-            ":kotlin-ultimate:prepare:clion-plugin",
-            ":kotlin-ultimate:prepare:appcode-plugin",
+            ":kotlin-ultimate:libraries:tools:apple-gradle-plugin-api",
             ":kotlin-ultimate:prepare:mobile-mpp-plugin"
->>>>>>> 70d1065c
 } else {
     logger.info("NOT including CIDR plugins in settings.gradle")
 }
